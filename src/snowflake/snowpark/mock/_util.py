--- conflicted
+++ resolved
@@ -315,7 +315,6 @@
         raise ValueError(f"{part} is not a recognized date or time part.")
 
 
-<<<<<<< HEAD
 def auto_detect_snowflake_date_format_and_convert(date_string: str):
     """
     auto detect date according to format defined
@@ -353,7 +352,8 @@
     raise ValueError(
         f"[Local Testing] Unsupported conversion to_date of value {date_string}"
     )
-=======
+
+
 def get_fully_qualified_name(
     name: Union[str, Iterable[str]], current_schema: str, current_database: str
 ) -> str:
@@ -363,5 +363,4 @@
         name = [current_schema] + name
     if len(name) == 2:
         name = [current_database] + name
-    return ".".join(quote_name(n) for n in name)
->>>>>>> 8832a626
+    return ".".join(quote_name(n) for n in name)