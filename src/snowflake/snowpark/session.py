--- conflicted
+++ resolved
@@ -113,7 +113,6 @@
 from snowflake.snowpark.file_operation import FileOperation
 from snowflake.snowpark.functions import (
     array_agg,
-    builtin,
     col,
     column,
     lit,
@@ -2744,13 +2743,6 @@
         Returns a :class:`udf.UDFRegistration` object that you can use to register UDFs.
         See details of how to use this object in :class:`udf.UDFRegistration`.
         """
-<<<<<<< HEAD
-=======
-        if isinstance(self._conn, MockServerConnection):
-            self._conn.log_not_supported_error(
-                external_feature_name="Session.udf", raise_error=NotImplementedError
-            )
->>>>>>> 68fae2b8
         return self._udf_registration
 
     @property
