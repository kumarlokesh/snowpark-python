--- conflicted
+++ resolved
@@ -74,7 +74,6 @@
         self.column_list = column_list
 
 
-<<<<<<< HEAD
 class Drop(UnaryNode):
     def __init__(
         self,
@@ -83,7 +82,8 @@
     ) -> None:
         super().__init__(child)
         self.column_list = column_list
-=======
+
+
 class Rename(UnaryNode):
     def __init__(
         self,
@@ -92,7 +92,6 @@
     ) -> None:
         super().__init__(child)
         self.column_map = column_map
->>>>>>> 36e05771
 
 
 class Filter(UnaryNode):
