#!/usr/bin/env python3
#
# Copyright (c) 2012-2022 Snowflake Computing Inc. All rights reserved.
#
import logging
from datetime import datetime, timedelta, timezone

import pytest
from pandas import DataFrame as PandasDF
from pandas.testing import assert_frame_equal

from snowflake.snowpark._internal.utils import TempObjectType, warning_dict
<<<<<<< HEAD
from snowflake.snowpark.exceptions import SnowparkPandasException, SnowparkSQLException
from snowflake.snowpark.types import (
    BooleanType,
    DecimalType,
    FloatType,
    IntegerType,
    StringType,
    StructField,
    StructType,
)
=======
from snowflake.snowpark.exceptions import SnowparkPandasException
>>>>>>> dc1e0c8f
from tests.utils import Utils

# @pytest.fixture(scope="module", autouse=True)
# def setup(session):
#     session._run_query(
#         "alter session set ENABLE_PARQUET_TIMESTAMP_NEW_LOGICAL_TYPE=true"
#     )
#     yield
#     session._run_query("alter session unset ENABLE_PARQUET_TIMESTAMP_NEW_LOGICAL_TYPE")


@pytest.fixture(scope="module")
def tmp_table_basic(session):
    table_name = Utils.random_name_for_temp_object(TempObjectType.TABLE)
    Utils.create_table(
        session, table_name, "id integer, foot_size float, shoe_model varchar"
    )
    try:
        yield table_name
    finally:
        Utils.drop_table(session, table_name)


@pytest.fixture(scope="module")
def tmp_table_complex(session):
    table_name = Utils.random_name_for_temp_object(TempObjectType.TABLE)
    Utils.create_table(
        session,
        table_name,
        "id integer, foot_size float, shoe_model varchar, "
        "received boolean, date_purchased timestamp_ntz",
    )
    try:
        yield table_name
    finally:
        Utils.drop_table(session, table_name)


@pytest.mark.parametrize("quote_identifiers", [True, False])
@pytest.mark.parametrize("auto_create_table", [True, False])
@pytest.mark.parametrize("overwrite", [True, False])
def test_write_pandas_with_overwrite(
    session,
    quote_identifiers: bool,
    auto_create_table: bool,
    overwrite: bool,
):
    table_name = Utils.random_name_for_temp_object(TempObjectType.TABLE)
    try:
        pd1 = PandasDF(
            [
                (1, 4.5, "Nike"),
                (2, 7.5, "Adidas"),
                (3, 10.5, "Puma"),
            ],
            columns=["id".upper(), "foot_size".upper(), "shoe_make".upper()],
        )

        pd2 = PandasDF(
            [(1, 8.0, "Dia Dora")],
            columns=["id".upper(), "foot_size".upper(), "shoe_make".upper()],
        )

        pd3 = PandasDF(
            [(1, "dash", 1000, 32)],
            columns=["id".upper(), "name".upper(), "points".upper(), "age".upper()],
        )

        # Create initial table and insert 3 rows
        df1 = session.write_pandas(
            pd1, table_name, quote_identifiers=quote_identifiers, auto_create_table=True
        )
        results = df1.to_pandas()
        assert_frame_equal(results, pd1, check_dtype=False)

        # Insert 1 row
        df2 = session.write_pandas(
            pd2,
            table_name,
            quote_identifiers=quote_identifiers,
            overwrite=overwrite,
            auto_create_table=auto_create_table,
        )
        results = df2.to_pandas()
        if overwrite:
            # Results should match pd2
            assert_frame_equal(results, pd2, check_dtype=False)
        else:
            # Results count should match pd1 + pd2
            assert results.shape[0] == 4

        # Insert 1 row with new schema
        if auto_create_table:
            if overwrite:
                # In this case, the table is first dropped and since there's a new schema, the results should now match pd3
                df3 = session.write_pandas(
                    pd3,
                    table_name,
                    quote_identifiers=quote_identifiers,
                    overwrite=overwrite,
                    auto_create_table=auto_create_table,
                )
                results = df3.to_pandas()
                assert_frame_equal(results, pd3, check_dtype=False)
            else:
                # In this case, the table is truncated but since there's a new schema, it should fail
                with pytest.raises(SnowparkSQLException) as ex_info:
                    session.write_pandas(
                        pd3,
                        table_name,
                        quote_identifiers=quote_identifiers,
                        overwrite=overwrite,
                        auto_create_table=auto_create_table,
                    )
                assert "invalid identifier 'NAME'" in str(ex_info)

        with pytest.raises(SnowparkPandasException) as ex_info:
            session.write_pandas(pd1, "tmp_table")
        assert (
            'Cannot write pandas DataFrame to table "tmp_table" because it does not exist. '
            "Create table before trying to write a pandas DataFrame" in str(ex_info)
        )
    finally:
        Utils.drop_table(session, table_name)


def test_write_pandas(session, tmp_table_basic):
    pd = PandasDF(
        [
            (1, 4.5, "t1"),
            (2, 7.5, "t2"),
            (3, 10.5, "t3"),
        ],
        columns=["id".upper(), "foot_size".upper(), "shoe_model".upper()],
    )

    df = session.write_pandas(pd, tmp_table_basic)
    results = df.to_pandas()
    assert_frame_equal(results, pd, check_dtype=False)

    # Auto create a new table
    session._run_query('drop table if exists "tmp_table_basic"')
    df = session.write_pandas(pd, "tmp_table_basic", auto_create_table=True)
    table_info = session.sql("show tables like 'tmp_table_basic'").collect()
    assert table_info[0]["kind"] == "TABLE"
    results = df.to_pandas()
    assert_frame_equal(results, pd, check_dtype=False)

    # Try to auto create a table that already exists (should NOT throw an error)
    # and upload data again. We use distinct to compare results since we are
    # uploading data twice
    df = session.write_pandas(pd, "tmp_table_basic", auto_create_table=True)
    results = df.distinct().to_pandas()
    assert_frame_equal(results, pd, check_dtype=False)

    # # Do a more complex case where we create the table
    # pd = PandasDF(
    #     [
    #         (1, 4.5, "t1", True, datetime.now()),
    #         (2, 7.5, "t2", False, datetime.now()),
    #         (3, 10.5, "t3", True, datetime.now()),
    #     ],
    #     columns=[
    #         "id".upper(),
    #         "foot_size".upper(),
    #         "shoe_model".upper(),
    #         "received".upper(),
    #         "date_ordered".upper(),
    #     ],
    # )
    # session._run_query('drop table if exists "tmp_table_complex"')
    # df = session.write_pandas(pd, "tmp_table_complex", auto_create_table=True)
    # results = df.distinct().to_pandas()
    # assert_frame_equal(results, pd, check_dtype=False)

    with pytest.raises(SnowparkPandasException) as ex_info:
        df = session.write_pandas(pd, "tmp_table")
    assert (
        'Cannot write pandas DataFrame to table "tmp_table" because it does not exist. '
        "Create table before trying to write a pandas DataFrame" in str(ex_info)
    )

    # Drop tables that were created for this test
    session._run_query('drop table if exists "tmp_table_basic"')
    session._run_query('drop table if exists "tmp_table_complex"')


@pytest.mark.parametrize("table_type", ["", "temp", "temporary", "transient"])
def test_write_pandas_with_table_type(session, table_type: str):
    pd = PandasDF(
        [
            (1, 4.5, "t1"),
            (2, 7.5, "t2"),
            (3, 10.5, "t3"),
        ],
        columns=["id".upper(), "foot_size".upper(), "shoe_model".upper()],
    )

    table_name = Utils.random_name_for_temp_object(TempObjectType.TABLE)
    try:
        df = session.write_pandas(
            pd,
            table_name,
            table_type=table_type,
            auto_create_table=True,
        )
        results = df.to_pandas()
        assert_frame_equal(results, pd, check_dtype=False)
        Utils.assert_table_type(session, table_name, table_type)
    finally:
        Utils.drop_table(session, table_name)


@pytest.mark.parametrize("table_type", ["", "temp", "temporary", "transient"])
def test_write_temp_table_no_breaking_change(session, table_type, caplog):
    pd = PandasDF(
        [
            (1, 4.5, "t1"),
            (2, 7.5, "t2"),
            (3, 10.5, "t3"),
        ],
        columns=["id".upper(), "foot_size".upper(), "shoe_model".upper()],
    )

    table_name = Utils.random_name_for_temp_object(TempObjectType.TABLE)
    try:
        with caplog.at_level(logging.WARNING):
            df = session.write_pandas(
                pd,
                table_name,
                create_temp_table=True,
                auto_create_table=True,
                table_type=table_type,
            )
        assert "create_temp_table is deprecated" in caplog.text
        results = df.to_pandas()
        assert_frame_equal(results, pd, check_dtype=False)
        Utils.assert_table_type(session, table_name, "temp")
    finally:
        Utils.drop_table(session, table_name)
        # clear the warning dict otherwise it will affect the future tests
        warning_dict.clear()


def test_create_dataframe_from_pandas(session):
    pd = PandasDF(
        [
            (1, 4.5, "t1", True),
            (2, 7.5, "t2", False),
            (3, 10.5, "t3", True),
        ],
        columns=[
            "id".upper(),
            "foot_size".upper(),
            "shoe_model".upper(),
            "received".upper(),
        ],
    )

    df = session.create_dataframe(pd)
    results = df.to_pandas()
    assert_frame_equal(results, pd, check_dtype=False)

    # pd = PandasDF(
    #     [
    #         (1, 4.5, "t1", True, datetime.now()),
    #         (2, 7.5, "t2", False, datetime.now()),
    #         (3, 10.5, "t3", True, datetime.now()),
    #     ],
    #     columns=[
    #         "id".upper(),
    #         "foot_size".upper(),
    #         "shoe_model".upper(),
    #         "received".upper(),
    #         "date_ordered".upper(),
    #     ],
    # )
    #
    # df = session.create_dataframe(pd)
    # results = df.to_pandas()
    # assert_frame_equal(results, pd, check_dtype=False)


<<<<<<< HEAD
def test_create_dataframe_from_pandas_with_schema(session):
    # TODO(SNOW-677098): Add timestamp test
    # TODO(SNOW-677100): Add complex type test
    pd = PandasDF(
        [
            (1, 4.5, "t1", True, 200),
            (2, 7.5, "t2", False, 250),
            (3, 10.5, "t3", True, 1000),
        ],
        columns=[
            "id".upper(),
            "foot_size".upper(),
            "shoe_model".upper(),
            "received".upper(),
            "ship_distance".upper(),
        ],
    )

    schema = StructType(
        [
            StructField("ID", IntegerType()),
            StructField("FOOT_SIZE", FloatType()),
            StructField("SHOE_MODEL", StringType()),
            StructField("RECEIVED", BooleanType()),
            StructField("SHIP_DISTANCE", DecimalType()),
        ]
    )
    df = session.create_dataframe(pd, schema)
    results = df.to_pandas()
    assert_frame_equal(results, pd, check_dtype=False)


def test_create_dataframe_from_pandas_with_schema_negative(session):
    pd = PandasDF(
        [
            (1, 4.5, "t1", True),
            (2, 7.5, "t2", False),
            (3, 10.5, "t3", True),
        ],
        columns=[
            "id".upper(),
            "foot_size".upper(),
            "shoe_model".upper(),
            "received".upper(),
        ],
    )

    with pytest.raises(ValueError, match="Expects StructType for schema"):
        session.create_dataframe(pd, ["ID", "FOOT_SIZE", "SHOE_MODEL", "RECEIVED"])

    # Missing columns
    schema = StructType(
        [
            StructField("ID", IntegerType()),
            StructField("FOOT_SIZE", IntegerType()),
            StructField("SHOE_MODEL", IntegerType()),
        ]
    )
    with pytest.raises(SnowparkSQLException, match="invalid identifier"):
        session.create_dataframe(pd, schema)

    # Mismatching names
    schema = StructType(
        [
            StructField("ID", IntegerType()),
            StructField("FOOT_SIZE", FloatType()),
            StructField("SHOE_MODEL", StringType()),
            StructField("WRONG_NAME", BooleanType()),
        ]
    )
    with pytest.raises(SnowparkSQLException, match="invalid identifier"):
        session.create_dataframe(pd, schema)

    # Mismatching types
    schema = StructType(
        [
            StructField("ID", IntegerType()),
            StructField("FOOT_SIZE", IntegerType()),
            StructField("SHOE_MODEL", IntegerType()),
            StructField("RECEIVED", IntegerType()),
        ]
    )
    with pytest.raises(SnowparkSQLException, match="Failed to cast"):
        session.create_dataframe(pd, schema)


=======
>>>>>>> dc1e0c8f
@pytest.mark.parametrize("table_type", ["", "temp", "temporary", "transient"])
def test_write_pandas_temp_table_and_irregular_column_names(session, table_type):
    pd = PandasDF(
        [
            (1, 4.5, "t1"),
            (2, 7.5, "t2"),
            (3, 10.5, "t3"),
        ],
        columns=["id".upper(), "foot size".upper(), "shoe model".upper()],
    )
    table_name = Utils.random_name_for_temp_object(TempObjectType.TABLE)
    try:
        session.write_pandas(
            pd, table_name, auto_create_table=True, table_type=table_type
        )
        Utils.assert_table_type(session, table_name, table_type)
    finally:
        Utils.drop_table(session, table_name)


def test_write_pandas_with_timestamps(session):
    datetime_with_tz = datetime(
        1997, 6, 3, 14, 21, 32, 00, tzinfo=timezone(timedelta(hours=+10))
    )
    datetime_with_ntz = datetime(1997, 6, 3, 14, 21, 32, 00)
    pd = PandasDF(
        [
            [datetime_with_tz, datetime_with_ntz],
        ],
        columns=["tm_tz", "tm_ntz"],
    )
    table_name = Utils.random_name_for_temp_object(TempObjectType.TABLE)
    try:
        session.write_pandas(pd, table_name, auto_create_table=True, table_type="temp")
        data = session.sql(f'select * from "{table_name}"').collect()
        assert data[0]["tm_tz"] is not None
        assert data[0]["tm_ntz"] is not None
    finally:
        Utils.drop_table(session, table_name)


def test_auto_create_table_similar_column_names(session):
    """Tests whether similar names cause issues when auto-creating a table as expected."""
    table_name = "numbas"
    df_data = [(10, 11), (20, 21)]

    df = PandasDF(df_data, columns=["number", "Number"])
    select_sql = f'SELECT * FROM "{table_name}"'
    drop_sql = f'DROP TABLE IF EXISTS "{table_name}"'
    try:
        session.write_pandas(
            df, table_name, quote_identifiers=True, auto_create_table=True
        )

        # Check table's contents
        data = session.sql(select_sql).collect()
        for row in data:
            # The auto create table functionality does not auto-create an incrementing ID
            assert (
                row["number"],
                row["Number"],
            ) in df_data
    finally:
        session.sql(drop_sql).collect()


@pytest.mark.parametrize("auto_create_table", [True, False])
def test_special_name_quoting(
    session,
    auto_create_table: bool,
):
    """Tests whether special column names get quoted as expected."""
    table_name = "users"
    df_data = [("Mark", 10), ("Luke", 20)]

    df = PandasDF(df_data, columns=["00name", "bAl ance"])
    create_sql = (
        f'CREATE OR REPLACE TABLE "{table_name}"'
        '("00name" STRING, "bAl ance" INT, "id" INT AUTOINCREMENT)'
    )
    select_sql = f'SELECT * FROM "{table_name}"'
    drop_sql = f'DROP TABLE IF EXISTS "{table_name}"'
    if not auto_create_table:
        session.sql(create_sql).collect()
    try:
        session.write_pandas(
            df,
            table_name,
            quote_identifiers=True,
            auto_create_table=auto_create_table,
        )
        # Check table's contents
        data = session.sql(select_sql).collect()
        for row in data:
            # The auto create table functionality does not auto-create an incrementing ID
            if not auto_create_table:
                assert row["id"] in (1, 2)
            assert (
                row["00name"],
                row["bAl ance"],
            ) in df_data
    finally:
        session.sql(drop_sql).collect()<|MERGE_RESOLUTION|>--- conflicted
+++ resolved
@@ -10,7 +10,6 @@
 from pandas.testing import assert_frame_equal
 
 from snowflake.snowpark._internal.utils import TempObjectType, warning_dict
-<<<<<<< HEAD
 from snowflake.snowpark.exceptions import SnowparkPandasException, SnowparkSQLException
 from snowflake.snowpark.types import (
     BooleanType,
@@ -21,9 +20,6 @@
     StructField,
     StructType,
 )
-=======
-from snowflake.snowpark.exceptions import SnowparkPandasException
->>>>>>> dc1e0c8f
 from tests.utils import Utils
 
 # @pytest.fixture(scope="module", autouse=True)
@@ -307,7 +303,6 @@
     # assert_frame_equal(results, pd, check_dtype=False)
 
 
-<<<<<<< HEAD
 def test_create_dataframe_from_pandas_with_schema(session):
     # TODO(SNOW-677098): Add timestamp test
     # TODO(SNOW-677100): Add complex type test
@@ -394,8 +389,6 @@
         session.create_dataframe(pd, schema)
 
 
-=======
->>>>>>> dc1e0c8f
 @pytest.mark.parametrize("table_type", ["", "temp", "temporary", "transient"])
 def test_write_pandas_temp_table_and_irregular_column_names(session, table_type):
     pd = PandasDF(
