#!/usr/bin/env python3
#
# Copyright (c) 2012-2024 Snowflake Computing Inc. All rights reserved.
#

import json
from contextlib import contextmanager
from datetime import date, datetime, time
from decimal import Decimal
from functools import partial

import pytest
import pytz

from snowflake.snowpark import Row
from snowflake.snowpark.exceptions import SnowparkSQLException
from snowflake.snowpark.functions import (
    _columns_from_timestamp_parts,
    _timestamp_from_parts_internal,
    abs,
    acos,
    approx_count_distinct,
    approx_percentile,
    approx_percentile_accumulate,
    approx_percentile_combine,
    approx_percentile_estimate,
    array_agg,
    array_append,
    array_cat,
    array_compact,
    array_construct,
    array_construct_compact,
    array_contains,
    array_insert,
    array_intersection,
    array_position,
    array_prepend,
    array_size,
    array_slice,
    array_to_string,
    arrays_overlap,
    as_array,
    as_binary,
    as_char,
    as_date,
    as_decimal,
    as_double,
    as_integer,
    as_number,
    as_object,
    as_real,
    as_time,
    as_timestamp_ltz,
    as_timestamp_ntz,
    as_timestamp_tz,
    as_varchar,
    ascii,
    asin,
    atan,
    atan2,
    avg,
    builtin,
    ceil,
    char,
    charindex,
    check_json,
    check_xml,
    coalesce,
    col,
    collate,
    collation,
    contains,
    convert_timezone,
    corr,
    cos,
    cosh,
    count,
    count_distinct,
    covar_pop,
    covar_samp,
    cume_dist,
    current_database,
    current_session,
    date_part,
    date_trunc,
    dateadd,
    datediff,
    degrees,
    dense_rank,
    div0,
    endswith,
    equal_nan,
    exp,
    factorial,
    first_value,
    floor,
    get,
    get_ignore_case,
    get_path,
    iff,
    initcap,
    insert,
    is_array,
    is_binary,
    is_boolean,
    is_char,
    is_date,
    is_date_value,
    is_decimal,
    is_double,
    is_integer,
    is_null,
    is_null_value,
    is_object,
    is_real,
    is_time,
    is_timestamp_ltz,
    is_timestamp_ntz,
    is_timestamp_tz,
    is_varchar,
    json_extract_path_text,
    kurtosis,
    lag,
    last_value,
    lead,
    left,
    length,
    listagg,
    lit,
    log,
    lower,
    lpad,
    ltrim,
    max,
    md5,
    mean,
    min,
    mode,
    negate,
    not_,
    ntile,
    object_agg,
    object_construct,
    object_construct_keep_null,
    object_delete,
    object_insert,
    object_keys,
    object_pick,
    parse_json,
    parse_xml,
    percent_rank,
    pow,
    radians,
    random,
    rank,
    regexp_count,
    repeat,
    replace,
    right,
    round,
    row_number,
    rpad,
    rtrim,
    sha1,
    sha2,
    sin,
    sinh,
    skew,
    soundex,
    split,
    sql_expr,
    sqrt,
    startswith,
    stddev,
    stddev_pop,
    stddev_samp,
    strip_null_value,
    substring,
    sum,
    sum_distinct,
    tan,
    tanh,
    time_from_parts,
    timestamp_tz_from_parts,
    to_array,
    to_date,
    to_geography,
    to_geometry,
    to_json,
    to_object,
    to_time,
    to_timestamp,
    to_timestamp_ltz,
    to_timestamp_ntz,
    to_timestamp_tz,
    to_variant,
    to_xml,
    translate,
    trim,
    trunc,
    typeof,
    upper,
    var_pop,
    var_samp,
    variance,
    xmlget,
)
from snowflake.snowpark.mock._functions import LocalTimezone
from snowflake.snowpark.types import (
    DateType,
    StructField,
    StructType,
    TimestampTimeZone,
    TimestampType,
    VariantType,
)
from snowflake.snowpark.window import Window
from tests.utils import IS_IN_STORED_PROC, TestData, Utils


@contextmanager
def parameter_override(session, parameter, value, enabled=True):
    """
    Context manager that overrides a session parameter when enabled.
    """
    try:
        if enabled:
            quoted = f'"{value}"' if isinstance(value, str) else value
            session.sql(f"alter session set {parameter}={quoted}").collect()
        yield
    finally:
        if enabled:
            session.sql(f"alter session unset {parameter}").collect()


@pytest.mark.localtest
def test_col(session):
    test_data1 = TestData.test_data1(session)
    Utils.check_answer(test_data1.select(col("bool")), [Row(True), Row(False)])
    Utils.check_answer(test_data1.select(col("num")), [Row(1), Row(2)])

    # same as above, but pass str instead of Column
    Utils.check_answer(test_data1.select(col("bool")), [Row(True), Row(False)])
    Utils.check_answer(test_data1.select(col("num")), [Row(1), Row(2)])


@pytest.mark.localtest
def test_lit(session):
    res = TestData.test_data1(session).select(lit(1)).collect()
    assert res == [Row(1), Row(1)]


def test_avg(session):
    res = TestData.duplicated_numbers(session).select(avg(col("A"))).collect()
    assert res == [Row(Decimal("2.2"))]

    # same as above, but pass str instead of Column
    res = TestData.duplicated_numbers(session).select(avg("A")).collect()
    assert res == [Row(Decimal("2.2"))]


@pytest.mark.parametrize(
    "k, v1, v2", [("K", "V1", "V2"), (col("K"), col("V1"), col("V2"))]
)
def test_corr(session, k, v1, v2):
    Utils.check_answer(
        TestData.number1(session).group_by(k).agg(corr(v1, v2)),
        [Row(1, None), Row(2, 0.40367115665231024)],
    )


def test_count(session):
    res = TestData.duplicated_numbers(session).select(count(col("A"))).collect()
    assert res == [Row(5)]

    df = TestData.duplicated_numbers(session).select(count_distinct(col("A")))
    assert df.collect() == [Row(3)]

    # same as above, but pass str instead of Column
    res = TestData.duplicated_numbers(session).select(count("A")).collect()
    assert res == [Row(5)]

    df = TestData.duplicated_numbers(session).select(count_distinct("A"))
    assert df.collect() == [Row(3)]


@pytest.mark.parametrize(
    "k, v1, v2", [("K", "V1", "V2"), (col("K"), col("V1"), col("V2"))]
)
def test_covariance(session, k, v1, v2):
    Utils.check_answer(
        TestData.number1(session).group_by(k).agg(covar_pop(v1, v2)),
        [Row(1, 0.0), Row(2, 38.75)],
    )

    Utils.check_answer(
        TestData.number1(session).group_by("K").agg(covar_samp("V1", col("V2"))),
        [Row(1, None), Row(2, 51.666666666666664)],
    )


def test_kurtosis(session):
    df = TestData.xyz(session).select(
        kurtosis(col("X")), kurtosis(col("Y")), kurtosis(col("Z"))
    )
    Utils.check_answer(
        df,
        [
            Row(
                Decimal("-3.333333333333"),
                Decimal("5.0"),
                Decimal("3.613736609956"),
            )
        ],
    )

    # same as above, but pass str instead of Column
    df = TestData.xyz(session).select(kurtosis("X"), kurtosis("Y"), kurtosis("Z"))
    Utils.check_answer(
        df,
        [
            Row(
                Decimal("-3.333333333333"),
                Decimal("5.0"),
                Decimal("3.613736609956"),
            )
        ],
    )


def test_max_min_mean(session):
    df = TestData.xyz(session).select(max(col("X")), min(col("Y")), mean(col("Z")))
    assert df.collect() == [Row(2, 1, Decimal("3.6"))]

    # same as above, but pass str instead of Column
    df = TestData.xyz(session).select(max("X"), min("Y"), mean("Z"))
    assert df.collect() == [Row(2, 1, Decimal("3.6"))]


def test_mode(session):
    xyz = TestData.xyz(session)
    df_col = xyz.select(mode(col("X")), mode(col("Y")), mode(col("Z"))).collect()
    # Z column has two most frequent values 1 and 3, and either could be returned
    try:
        Utils.check_answer(df_col, Row(2, 2, 1))
    except AssertionError:
        Utils.check_answer(df_col, Row(2, 2, 3))

    # same as above, but pass str instead of Column
    df_str = xyz.select(mode("X"), mode("Y"), mode("Z")).collect()
    try:
        Utils.check_answer(df_str, Row(2, 2, 1))
    except AssertionError:
        Utils.check_answer(df_str, Row(2, 2, 3))


def test_skew(session):
    xyz = TestData.xyz(session)
    Utils.check_answer(
        xyz.select(skew(col("X")), skew(col("Y")), skew(col("Z"))),
        Row(-0.6085811063146803, -2.236069766354172, 1.8414236309018863),
    )
    # same as above, but pass str instead of Column
    Utils.check_answer(
        xyz.select(skew("X"), skew("Y"), skew("Z")),
        Row(-0.6085811063146803, -2.236069766354172, 1.8414236309018863),
    )


def test_stddev(session):
    xyz = TestData.xyz(session)
    Utils.check_answer(
        xyz.select(stddev(col("X")), stddev_samp(col("Y")), stddev_pop(col("Z"))),
        Row(0.5477225575051661, 0.4472135954999579, 3.3226495451672298),
    )
    # same as above, but pass str instead of Column
    Utils.check_answer(
        xyz.select(stddev("X"), stddev_samp("Y"), stddev_pop("Z")),
        Row(0.5477225575051661, 0.4472135954999579, 3.3226495451672298),
    )


def test_sum(session):
    df = TestData.duplicated_numbers(session).group_by("A").agg(sum(col("A")))
    assert df.collect() == [Row(3, 6), Row(2, 4), Row(1, 1)]

    df = TestData.duplicated_numbers(session).group_by("A").agg(sum_distinct(col("A")))
    assert df.collect() == [Row(3, 3), Row(2, 2), Row(1, 1)]

    # same as above, but pass str instead of Column
    df = TestData.duplicated_numbers(session).group_by("A").agg(sum("A"))
    assert df.collect() == [Row(3, 6), Row(2, 4), Row(1, 1)]

    df = TestData.duplicated_numbers(session).group_by("A").agg(sum_distinct("A"))
    assert df.collect() == [Row(3, 3), Row(2, 2), Row(1, 1)]


def test_variance(session):
    df = (
        TestData.xyz(session)
        .group_by("X")
        .agg([variance(col("Y")), var_pop(col("Z")), var_samp(col("Z"))])
    )
    Utils.check_answer(
        df,
        [
            Row(Decimal(1), Decimal(0.00), Decimal(1.0), Decimal(2.0)),
            Row(
                Decimal(2),
                Decimal("0.333333"),
                Decimal("14.888889"),
                Decimal("22.333333"),
            ),
        ],
    )

    # same as above, but pass str instead of Column
    df = (
        TestData.xyz(session)
        .group_by("X")
        .agg([variance("Y"), var_pop("Z"), var_samp("Z")])
    )
    Utils.check_answer(
        df,
        [
            Row(Decimal(1), Decimal(0.00), Decimal(1.0), Decimal(2.0)),
            Row(
                Decimal(2),
                Decimal("0.333333"),
                Decimal("14.888889"),
                Decimal("22.333333"),
            ),
        ],
    )


@pytest.mark.localtest
def test_coalesce(session):
    Utils.check_answer(
        TestData.null_data2(session).select(coalesce(col("A"), col("B"), col("C"))),
        [Row(1), Row(2), Row(3), Row(None), Row(1), Row(1), Row(1)],
        sort=False,
    )

    # same as above, but pass str instead of Column
    Utils.check_answer(
        TestData.null_data2(session).select(coalesce("A", "B", "C")),
        [Row(1), Row(2), Row(3), Row(None), Row(1), Row(1), Row(1)],
        sort=False,
    )


def test_nan_and_null(session):
    nan_data1 = TestData.nan_data1(session)
    Utils.check_answer(
        nan_data1.select(equal_nan(col("A")), is_null(col("A"))),
        [Row(False, False), Row(True, False), Row(None, True), Row(False, False)],
        False,
    )

    # same as above, but pass str instead of Column
    Utils.check_answer(
        nan_data1.select(equal_nan("A"), is_null("A")),
        [Row(False, False), Row(True, False), Row(None, True), Row(False, False)],
        False,
    )


def test_negate_and_not(session):
    df = session.sql("select * from values(1, true),(-2,false) as T(a,b)")
    Utils.check_answer(
        df.select(negate(col("A")), not_(col("B"))), [Row(-1, False), Row(2, True)]
    )
    # same as above, but pass str instead of Column
    Utils.check_answer(
        df.select(negate("A"), not_("B")), [Row(-1, False), Row(2, True)]
    )


def test_random(session):
    df = session.sql("select 1")
    df.select(random(123)).collect()
    df.select(random()).collect()


@pytest.mark.localtest
def test_sqrt(session):
    Utils.check_answer(
        TestData.test_data1(session).select(sqrt(col("NUM"))),
        [Row(1.0), Row(1.4142135623730951)],
        False,
    )
    # same as above, but pass str instead of Column
    Utils.check_answer(
        TestData.test_data1(session).select(sqrt("NUM")),
        [Row(1.0), Row(1.4142135623730951)],
        False,
    )


@pytest.mark.localtest
def test_abs(session):
    Utils.check_answer(
        TestData.number2(session).select(abs(col("X"))), [Row(1), Row(0), Row(5)], False
    )
    # same as above, but pass str instead of Column
    Utils.check_answer(
        TestData.number2(session).select(abs("X")), [Row(1), Row(0), Row(5)], False
    )


def test_ceil_floor(session):
    double1 = TestData.double1(session)
    Utils.check_answer(double1.select(ceil(col("A"))), [Row(2), Row(3), Row(4)])
    Utils.check_answer(double1.select(floor(col("A"))), [Row(1), Row(2), Row(3)])
    # same as above, but pass str instead of Column
    Utils.check_answer(double1.select(ceil("A")), [Row(2), Row(3), Row(4)])
    Utils.check_answer(double1.select(floor("A")), [Row(1), Row(2), Row(3)])


def test_exp(session):
    Utils.check_answer(
        TestData.number2(session).select(exp(col("X")), exp(col("X"))),
        [
            Row(2.718281828459045, 2.718281828459045),
            Row(1.0, 1.0),
            Row(0.006737946999085467, 0.006737946999085467),
        ],
        sort=False,
    )
    # same as above, but pass str instead of Column
    Utils.check_answer(
        TestData.number2(session).select(exp("X"), exp("X")),
        [
            Row(2.718281828459045, 2.718281828459045),
            Row(1.0, 1.0),
            Row(0.006737946999085467, 0.006737946999085467),
        ],
        sort=False,
    )


def test_log(session):
    Utils.check_answer(
        TestData.integer1(session).select(log(lit(2), col("A")), log(lit(4), col("A"))),
        [Row(0.0, 0.0), Row(1.0, 0.5), Row(1.5849625007211563, 0.7924812503605781)],
        sort=False,
    )
    # same as above, but pass int & str instead of Column
    Utils.check_answer(
        TestData.integer1(session).select(log(2, "A"), log(4, "A")),
        [Row(0.0, 0.0), Row(1.0, 0.5), Row(1.5849625007211563, 0.7924812503605781)],
        sort=False,
    )


@pytest.mark.localtest
def test_pow(session):
    Utils.check_answer(
        TestData.double2(session).select(pow(col("A"), col("B"))),
        [Row(0.31622776601683794), Row(0.3807307877431757), Row(0.4305116202499342)],
        sort=False,
    )
    # same as above, but pass str instead of Column
    Utils.check_answer(
        TestData.double2(session).select(pow("A", "B")),
        [Row(0.31622776601683794), Row(0.3807307877431757), Row(0.4305116202499342)],
        sort=False,
    )


def test_builtin_function(session):
    repeat = builtin("repeat")
    string1 = TestData.string1(session)
    Utils.check_answer(
        string1.select(repeat(col("B"), 3)),
        [Row("aaa"), Row("bbb"), Row("ccc")],
        sort=False,
    )


@pytest.mark.localtest
def test_sub_string(session):
    Utils.check_answer(
        TestData.string1(session).select(substring(col("A"), lit(2), lit(4))),
        [Row("est1"), Row("est2"), Row("est3")],
        sort=False,
    )
    # same as above, but pass int & str instead of Column
    Utils.check_answer(
        TestData.string1(session).select(substring("A", 2, 4)),
        [Row("est1"), Row("est2"), Row("est3")],
        sort=False,
    )


def test_translate(session):
    Utils.check_answer(
        TestData.string3(session).select(translate(col("A"), lit("ab "), lit("XY"))),
        [Row("XYcYX"), Row("X12321X")],
        sort=False,
    )
    # same as above, but pass str instead of Column
    Utils.check_answer(
        TestData.string3(session).select(translate("A", lit("ab "), lit("XY"))),
        [Row("XYcYX"), Row("X12321X")],
        sort=False,
    )


def test_datediff(session):
    Utils.check_answer(
        [Row(1), Row(1)],
        TestData.timestamp1(session)
        .select(col("a"), dateadd("year", lit(1), col("a")).as_("b"))
        .select(datediff("year", col("a"), col("b"))),
    )

    # Same as above, but pass str instead of Column
    Utils.check_answer(
        [Row(1), Row(1)],
        TestData.timestamp1(session)
        .select("a", dateadd("year", lit(1), "a").as_("b"))
        .select(datediff("year", "a", "b")),
    )


def test_datediff_negative(session):
    with pytest.raises(ValueError, match="part must be a string"):
        TestData.timestamp1(session).select(dateadd(7, lit(1), col("a")))


@pytest.mark.localtest
@pytest.mark.parametrize(
    "part,expected",
    [
        ("yyy", [Row(date(2021, 8, 1)), Row(date(2011, 12, 1))]),
        ("qtr", [Row(date(2020, 11, 1)), Row(date(2011, 3, 1))]),
        ("mon", [Row(date(2020, 9, 1)), Row(date(2011, 1, 1))]),
        ("wk", [Row(date(2020, 8, 8)), Row(date(2010, 12, 8))]),
        ("day", [Row(date(2020, 8, 2)), Row(date(2010, 12, 2))]),
        ("hrs", [Row(datetime(2020, 8, 1, 1, 0)), Row(datetime(2010, 12, 1, 1, 0))]),
        ("min", [Row(datetime(2020, 8, 1, 0, 1)), Row(datetime(2010, 12, 1, 0, 1))]),
        (
            "sec",
            [Row(datetime(2020, 8, 1, 0, 0, 1)), Row(datetime(2010, 12, 1, 0, 0, 1))],
        ),
        (
            "msec",
            [
                Row(datetime(2020, 8, 1, 0, 0, 0, 1000)),
                Row(datetime(2010, 12, 1, 0, 0, 0, 1000)),
            ],
        ),
        (
            "usec",
            [
                Row(datetime(2020, 8, 1, 0, 0, 0, 1)),
                Row(datetime(2010, 12, 1, 0, 0, 0, 1)),
            ],
        ),
        (
            "nsec",
            [
                Row(datetime(2020, 8, 1, 0, 0, 0, 10)),
                Row(datetime(2010, 12, 1, 0, 0, 0, 10)),
            ],
        ),
    ],
)
def test_dateadd(part, expected, session):
    val = 10000 if part == "nsec" else 1

    df = TestData.date1(session)

    Utils.check_answer(
        df.select(dateadd(part, lit(val), col("a"))),
        expected,
        sort=False,
    )

    # Test with name string instead of Column
    Utils.check_answer(
        df.select(dateadd(part, lit(val), "a")),
        expected,
        sort=False,
    )


@pytest.mark.localtest
@pytest.mark.parametrize(
    "part,expected",
    [
        (
            "yyy",
            [
                Row(
                    datetime(2025, 2, 1, 12, 0),
                    datetime(2018, 2, 24, 12, 0, 0, 456000),
                    datetime(
                        2018, 2, 24, 4, 0, 0, 123000, tzinfo=pytz.timezone("Etc/GMT+8")
                    ),
                    datetime(
                        2018, 2, 24, 14, 0, 0, 789000, tzinfo=pytz.timezone("Etc/GMT-1")
                    ),
                )
            ],
        ),
        (
            "qtr",
            [
                Row(
                    datetime(2024, 5, 1, 12, 0),
                    datetime(2017, 5, 24, 12, 0, 0, 456000),
                    datetime(
                        2017, 5, 24, 4, 0, 0, 123000, tzinfo=pytz.timezone("Etc/GMT+7")
                    ),
                    datetime(
                        2017, 5, 24, 14, 0, 0, 789000, tzinfo=pytz.timezone("Etc/GMT-1")
                    ),
                )
            ],
        ),
        (
            "mon",
            [
                Row(
                    datetime(2024, 3, 1, 12, 0),
                    datetime(2017, 3, 24, 12, 0, 0, 456000),
                    datetime(
                        2017, 3, 24, 4, 0, 0, 123000, tzinfo=pytz.timezone("Etc/GMT+7")
                    ),
                    datetime(
                        2017, 3, 24, 14, 0, 0, 789000, tzinfo=pytz.timezone("Etc/GMT-1")
                    ),
                )
            ],
        ),
        (
            "wk",
            [
                Row(
                    datetime(2024, 2, 8, 12, 0),
                    datetime(2017, 3, 3, 12, 0, 0, 456000),
                    datetime(
                        2017, 3, 3, 4, 0, 0, 123000, tzinfo=pytz.timezone("Etc/GMT+8")
                    ),
                    datetime(
                        2017, 3, 3, 14, 0, 0, 789000, tzinfo=pytz.timezone("Etc/GMT-1")
                    ),
                )
            ],
        ),
        (
            "day",
            [
                Row(
                    datetime(2024, 2, 2, 12, 0),
                    datetime(2017, 2, 25, 12, 0, 0, 456000),
                    datetime(
                        2017, 2, 25, 4, 0, 0, 123000, tzinfo=pytz.timezone("Etc/GMT+8")
                    ),
                    datetime(
                        2017, 2, 25, 14, 0, 0, 789000, tzinfo=pytz.timezone("Etc/GMT-1")
                    ),
                )
            ],
        ),
        (
            "hrs",
            [
                Row(
                    datetime(2024, 2, 1, 13, 0),
                    datetime(2017, 2, 24, 13, 0, 0, 456000),
                    datetime(
                        2017, 2, 24, 5, 0, 0, 123000, tzinfo=pytz.timezone("Etc/GMT+8")
                    ),
                    datetime(
                        2017, 2, 24, 15, 0, 0, 789000, tzinfo=pytz.timezone("Etc/GMT-1")
                    ),
                )
            ],
        ),
        (
            "min",
            [
                Row(
                    datetime(2024, 2, 1, 12, 1),
                    datetime(2017, 2, 24, 12, 1, 0, 456000),
                    datetime(
                        2017, 2, 24, 4, 1, 0, 123000, tzinfo=pytz.timezone("Etc/GMT+8")
                    ),
                    datetime(
                        2017, 2, 24, 14, 1, 0, 789000, tzinfo=pytz.timezone("Etc/GMT-1")
                    ),
                )
            ],
        ),
        (
            "sec",
            [
                Row(
                    datetime(2024, 2, 1, 12, 0, 1),
                    datetime(2017, 2, 24, 12, 0, 1, 456000),
                    datetime(
                        2017, 2, 24, 4, 0, 1, 123000, tzinfo=pytz.timezone("Etc/GMT+8")
                    ),
                    datetime(
                        2017, 2, 24, 14, 0, 1, 789000, tzinfo=pytz.timezone("Etc/GMT-1")
                    ),
                )
            ],
        ),
        (
            "msec",
            [
                Row(
                    datetime(2024, 2, 1, 12, 0, 0, 1000),
                    datetime(2017, 2, 24, 12, 0, 0, 457000),
                    datetime(
                        2017, 2, 24, 4, 0, 0, 124000, tzinfo=pytz.timezone("Etc/GMT+8")
                    ),
                    datetime(
                        2017, 2, 24, 14, 0, 0, 790000, tzinfo=pytz.timezone("Etc/GMT-1")
                    ),
                )
            ],
        ),
        (
            "usec",
            [
                Row(
                    datetime(2024, 2, 1, 12, 0, 0, 1),
                    datetime(2017, 2, 24, 12, 0, 0, 456001),
                    datetime(
                        2017, 2, 24, 4, 0, 0, 123001, tzinfo=pytz.timezone("Etc/GMT+8")
                    ),
                    datetime(
                        2017, 2, 24, 14, 0, 0, 789001, tzinfo=pytz.timezone("Etc/GMT-1")
                    ),
                )
            ],
        ),
        (
            "nsec",
            [
                Row(
                    datetime(2024, 2, 1, 12, 0, 0, 10),
                    datetime(2017, 2, 24, 12, 0, 0, 456010),
                    datetime(
                        2017, 2, 24, 4, 0, 0, 123010, tzinfo=pytz.timezone("Etc/GMT+8")
                    ),
                    datetime(
                        2017, 2, 24, 14, 0, 0, 789010, tzinfo=pytz.timezone("Etc/GMT-1")
                    ),
                )
            ],
        ),
    ],
)
def test_dateadd_timestamp(part, expected, session, local_testing_mode):
    val = 10000 if part == "nsec" else 1

    with parameter_override(
        session,
        "timezone",
        "America/Los_Angeles",
        not IS_IN_STORED_PROC and not local_testing_mode,
    ):
        LocalTimezone.set_local_timezone(pytz.timezone("US/Pacific"))

        df = TestData.datetime_primitives1(session).select(
            ["timestamp", "timestamp_ntz", "timestamp_ltz", "timestamp_tz"]
        )

        Utils.check_answer(
            df.select(*[dateadd(part, lit(val), column) for column in df.columns]),
            expected,
            sort=False,
        )

        LocalTimezone.set_local_timezone()


@pytest.mark.localtest
@pytest.mark.parametrize(
    "part",
    [
        "yyy",
        "qtr",
        "mon",
        "wk",
        "day",
        "hrs",
        "min",
        "sec",
        "msec",
        "usec",
        "nsec",
    ],
)
@pytest.mark.parametrize(
    "tz_type,tzinfo",
    [
        (TimestampTimeZone.DEFAULT, None),
        (TimestampTimeZone.NTZ, None),
        (TimestampTimeZone.LTZ, pytz.UTC),
        (TimestampTimeZone.TZ, pytz.UTC),
    ],
)
def test_dateadd_tz(tz_type, tzinfo, part, session):
    data = [
        (datetime(2020, 8, 1, tzinfo=tzinfo)),
        (datetime(2010, 12, 1, tzinfo=tzinfo)),
    ]
    schema = StructType([StructField("a", TimestampType(tz_type))])
    tz_df = session.create_dataframe(data, schema)

    # Test that tz information is not corrupted when transformation is applied
    Utils.check_answer(
        tz_df.select(dateadd(part, lit(0), "a")),
        [Row(d) for d in data],
        sort=False,
    )


@pytest.mark.localtest
@pytest.mark.parametrize(
    "part,expected",
    [
        ("yyy", [2024, 2017, 2017, 2017]),
        ("qtr", [1, 1, 1, 1]),
        ("mon", [2, 2, 2, 2]),
        ("wk", [5, 8, 8, 8]),
        ("day", [1, 24, 24, 24]),
        ("hrs", [12, 12, 4, 14]),
        ("min", [0, 0, 0, 0]),
        ("sec", [0, 0, 0, 0]),
        ("nsec", [0, 456000000, 123000000, 789000000]),
        ("weekday", [4, 5, 5, 5]),
        ("dow_iso", [4, 5, 5, 5]),
        ("doy", [32, 55, 55, 55]),
        ("week_iso", [5, 8, 8, 8]),
        ("yearofweek", [2024, 2017, 2017, 2017]),
        ("yearofweekiso", [2024, 2017, 2017, 2017]),
        ("epoch", [1706788800, 1487937600, 1487937600, 1487941200]),
        (
            "epoch_milliseconds",
            [1706788800000, 1487937600456, 1487937600123, 1487941200789],
        ),
        (
            "epoch_microseconds",
            [1706788800000000, 1487937600456000, 1487937600123000, 1487941200789000],
        ),
        (
            "epoch_nanoseconds",
            [
                1706788800000000000,
                1487937600456000000,
                1487937600123000000,
                1487941200789000000,
            ],
        ),
        ("tzh", [0, 0, -8, 1]),
        ("tzm", [0, 0, 0, 0]),
    ],
)
def test_date_part_timestamp(part, expected, session):
    LocalTimezone.set_local_timezone(pytz.timezone("Etc/GMT+8"))

    df = TestData.datetime_primitives1(session)
    Utils.check_answer(
        df.select(
            *[
                date_part(part, col)
                for col in [
                    "timestamp",
                    "timestamp_ntz",
                    "timestamp_ltz",
                    "timestamp_tz",
                ]
            ]
        ),
        [Row(*expected)],
        sort=False,
    )

    LocalTimezone.set_local_timezone()


@pytest.mark.localtest
@pytest.mark.parametrize(
    "part,expected",
    [
        ("yyy", [2024]),
        ("qtr", [1]),
        ("mon", [2]),
        ("wk", [5]),
        ("day", [1]),
        ("weekday", [4]),
        ("dow_iso", [4]),
        ("doy", [32]),
        ("week_iso", [5]),
        ("yearofweek", [2024]),
        ("yearofweekiso", [2024]),
        ("epoch", [1706745600]),
    ],
)
def test_date_part_date(part, expected, session):
    LocalTimezone.set_local_timezone(pytz.timezone("Etc/GMT+8"))

    df = TestData.datetime_primitives1(session)
    Utils.check_answer(
        df.select(date_part(part, "date")),
        [Row(*expected)],
        sort=False,
    )

    LocalTimezone.set_local_timezone()


@pytest.mark.localtest
@pytest.mark.parametrize(
    "part,expected",
    [
        (
            "dd",
            [
                date(2024, 2, 1),
                datetime(2024, 2, 1, 0, 0),
                datetime(2017, 2, 24, 0, 0),
                datetime(2017, 2, 24, 0, 0, tzinfo=pytz.timezone("Etc/GMT+8")),
                datetime(2017, 2, 24, 0, 0, tzinfo=pytz.timezone("Etc/GMT-1")),
            ],
        ),
        (
            "hh",
            [
                date(2024, 2, 1),
                datetime(2024, 2, 1, 12, 0),
                datetime(2017, 2, 24, 12, 0),
                datetime(2017, 2, 24, 4, 0, tzinfo=pytz.timezone("Etc/GMT+8")),
                datetime(2017, 2, 24, 14, 0, tzinfo=pytz.timezone("Etc/GMT-1")),
            ],
        ),
        (
            "usec",
            [
                date(2024, 2, 1),
                datetime(2024, 2, 1, 12, 0),
                datetime(2017, 2, 24, 12, 0, 0, 456000),
                datetime(
                    2017, 2, 24, 4, 0, 0, 123000, tzinfo=pytz.timezone("Etc/GMT+8")
                ),
                datetime(
                    2017, 2, 24, 14, 0, 0, 789000, tzinfo=pytz.timezone("Etc/GMT-1")
                ),
            ],
        ),
        (
            "msec",
            [
                date(2024, 2, 1),
                datetime(2024, 2, 1, 12, 0),
                datetime(2017, 2, 24, 12, 0, 0, 456000),
                datetime(
                    2017, 2, 24, 4, 0, 0, 123000, tzinfo=pytz.timezone("Etc/GMT+8")
                ),
                datetime(
                    2017, 2, 24, 14, 0, 0, 789000, tzinfo=pytz.timezone("Etc/GMT-1")
                ),
            ],
        ),
        (
            "min",
            [
                date(2024, 2, 1),
                datetime(2024, 2, 1, 12, 0),
                datetime(2017, 2, 24, 12, 0),
                datetime(2017, 2, 24, 4, 0, tzinfo=pytz.timezone("Etc/GMT+8")),
                datetime(2017, 2, 24, 14, 0, tzinfo=pytz.timezone("Etc/GMT-1")),
            ],
        ),
        (
            "mm",
            [
                date(2024, 2, 1),
                datetime(2024, 2, 1, 0, 0),
                datetime(2017, 2, 1, 0, 0),
                datetime(2017, 2, 1, 0, 0, tzinfo=pytz.timezone("Etc/GMT+8")),
                datetime(2017, 2, 1, 0, 0, tzinfo=pytz.timezone("Etc/GMT-1")),
            ],
        ),
        (
            "nsec",
            [
                date(2024, 2, 1),
                datetime(2024, 2, 1, 12, 0),
                datetime(2017, 2, 24, 12, 0, 0, 456000),
                datetime(
                    2017, 2, 24, 4, 0, 0, 123000, tzinfo=pytz.timezone("Etc/GMT+8")
                ),
                datetime(
                    2017, 2, 24, 14, 0, 0, 789000, tzinfo=pytz.timezone("Etc/GMT-1")
                ),
            ],
        ),
        (
            "qtr",
            [
                date(2024, 1, 1),
                datetime(2024, 1, 1, 0, 0),
                datetime(2017, 1, 1, 0, 0),
                datetime(2017, 1, 1, 0, 0, tzinfo=pytz.timezone("Etc/GMT+8")),
                datetime(2017, 1, 1, 0, 0, tzinfo=pytz.timezone("Etc/GMT-1")),
            ],
        ),
        (
            "sec",
            [
                date(2024, 2, 1),
                datetime(2024, 2, 1, 12, 0),
                datetime(2017, 2, 24, 12, 0),
                datetime(2017, 2, 24, 4, 0, tzinfo=pytz.timezone("Etc/GMT+8")),
                datetime(2017, 2, 24, 14, 0, tzinfo=pytz.timezone("Etc/GMT-1")),
            ],
        ),
        (
            "wk",
            [
                date(2024, 1, 29),
                datetime(2024, 1, 29, 0, 0),
                datetime(2017, 2, 20, 0, 0),
                datetime(2017, 2, 20, 0, 0, tzinfo=pytz.timezone("Etc/GMT+8")),
                datetime(2017, 2, 20, 0, 0, tzinfo=pytz.timezone("Etc/GMT-1")),
            ],
        ),
        (
            "yyy",
            [
                date(2024, 1, 1),
                datetime(2024, 1, 1, 0, 0),
                datetime(2017, 1, 1, 0, 0),
                datetime(2017, 1, 1, 0, 0, tzinfo=pytz.timezone("Etc/GMT+8")),
                datetime(2017, 1, 1, 0, 0, tzinfo=pytz.timezone("Etc/GMT-1")),
            ],
        ),
    ],
)
def test_date_trunc(part, expected, session, local_testing_mode):
    with parameter_override(
        session,
        "timezone",
        "America/Los_Angeles",
        not IS_IN_STORED_PROC and not local_testing_mode,
    ):
        LocalTimezone.set_local_timezone(pytz.timezone("Etc/GMT+8"))

        df = TestData.datetime_primitives1(session)
        trunc_df = df.select(
            *[
                date_trunc(part, col)
                for col in [
                    "date",
                    "timestamp",
                    "timestamp_ntz",
                    "timestamp_ltz",
                    "timestamp_tz",
                ]
            ]
        )
        Utils.check_answer(
            trunc_df,
            [Row(*expected)],
            sort=False,
        )
        types = [field.datatype for field in trunc_df.schema.fields]
        assert isinstance(types[0], DateType), "Datetype should remain Datetype"
        assert all(
            isinstance(d, TimestampType) for d in types[1:]
        ), "All timestamp type values should remain timestamps"
        assert [t.tz for t in types[2:]] == [
            TimestampTimeZone.NTZ,
            TimestampTimeZone.LTZ,
            TimestampTimeZone.TZ,
        ], "Timestamps with tz type specified should match"

        LocalTimezone.set_local_timezone()


@pytest.mark.localtest
def test_date_trunc_negative(session, local_testing_mode):
    if local_testing_mode:
        err = ValueError
    else:
        err = SnowparkSQLException

    df = TestData.datetime_primitives1(session)

    # Invalid date part
    with pytest.raises(err):
        df.select(date_trunc("foobar", "date")).collect()

    # Unsupported date part
    with pytest.raises(err):
        df.select(date_trunc("dow", "date")).collect()


@pytest.mark.localtest
def test_current_session(session):
    df = TestData.integer1(session)
    rows = df.select(current_session()).collect()
    assert (
        len(rows) == 3
    ), "Three rows should be maintained after call to current_session"
    assert all(
        row[0] == rows[0][0] for row in rows
    ), "All session values should be the same after call to current_session"


@pytest.mark.localtest
def test_current_database(session):
    df = TestData.integer1(session)
    rows = df.select(current_database()).collect()
    assert (
        len(rows) == 3
    ), "Three rows should be maintained after call to current_database"
    assert all(
        row[0] == rows[0][0] for row in rows
    ), "All database values should be the same after call to current_database"


@pytest.mark.localtest
def test_dateadd_negative(session):
    with pytest.raises(ValueError, match="part must be a string"):
        TestData.date1(session).select(dateadd(7, lit(1), "a"))


@pytest.mark.localtest
def test_to_timestamp(session):
    long1 = TestData.long1(session)
    Utils.check_answer(
        long1.select(to_timestamp(col("A"))),
        [
            Row(datetime(2019, 6, 25, 16, 19, 17)),
            Row(datetime(2019, 8, 10, 23, 25, 57)),
            Row(datetime(2006, 10, 22, 1, 12, 37)),
        ],
    )

    df = session.create_dataframe(
        [("04/05/2020 01:02:03",), ("04/05/2020 02:03:04",)]
    ).to_df("a")

    Utils.check_answer(
        df.select(to_timestamp(col("A"), lit("mm/dd/yyyy hh24:mi:ss"))),
        [
            Row(datetime(2020, 4, 5, 1, 2, 3)),
            Row(datetime(2020, 4, 5, 2, 3, 4)),
        ],
    )

    # same as above, but pass str instead of Column
    Utils.check_answer(
        long1.select(to_timestamp("A")),
        [
            Row(datetime(2019, 6, 25, 16, 19, 17)),
            Row(datetime(2019, 8, 10, 23, 25, 57)),
            Row(datetime(2006, 10, 22, 1, 12, 37)),
        ],
    )

    Utils.check_answer(
        df.select(to_timestamp("A", lit("mm/dd/yyyy hh24:mi:ss"))),
        [
            Row(datetime(2020, 4, 5, 1, 2, 3)),
            Row(datetime(2020, 4, 5, 2, 3, 4)),
        ],
    )

    # Check that a string value can be passed as the format string
    Utils.check_answer(
        df.select(to_timestamp("A", "mm/dd/yyyy hh24:mi:ss")),
        [
            Row(datetime(2020, 4, 5, 1, 2, 3)),
            Row(datetime(2020, 4, 5, 2, 3, 4)),
        ],
    )


@pytest.mark.localtest
def test_to_time(session, local_testing_mode):
    # basic string expr
    df = TestData.time_primitives1(session)
    Utils.check_answer(
        df.select(*[to_time(column) for column in df.columns]),
        [
            Row(time(1, 2, 3)),
            Row(time(22, 33, 44)),
        ],
    )

    # string expr with format
    df = TestData.time_primitives2(session)
    Utils.check_answer(
        df.select(*[to_time(column, "HH12.MI-SS PM") for column in df.columns]),
        [
            Row(time(13, 2, 3)),
            Row(time(22, 33, 44)),
            Row(time(12, 55, 19)),
        ],
    )

    # timestamp
    df = TestData.time_primitives3(session)
    Utils.check_answer(
        df.select(*[to_time(column) for column in df.columns]),
        [
            Row(time(12, 13, 14)),
            Row(time(20, 21, 22)),
            Row(time(21, 20, 19)),
            Row(time(21, 20, 19)),
            Row(time(21, 20, 19)),
            Row(time(21, 20, 19)),
        ],
    )

    # variant type
    df = TestData.time_primitives4(session)
    Utils.check_answer(
        df.select(*[to_time(column) for column in df.columns]),
        [
            Row(time(1, 2, 3)),
            Row(time(21, 20, 19)),
            Row(
                None,
            ),
            Row(time(1, 2, 3)),
        ],
    )

    # variant data

    # invalid input for string expr with format
    # TODO: local test error experience SNOW-1235716
    # currently local testing throws ValueError while live connection throws SQLException
    with pytest.raises(ValueError if local_testing_mode else SnowparkSQLException):
        df = session.create_dataframe([("asdfgh",), ("qwerty",)]).to_df("a")
        Utils.check_answer(
            df.select(to_time("A", "HH12.MI-SS PM")),
            [
                Row(time(13, 2, 3)),
                Row(time(22, 33, 44)),
            ],
        )


@pytest.mark.localtest
@pytest.mark.parametrize(
    "to_type,expected",
    [
        (
            to_timestamp_ntz,
            Row(
                datetime(2024, 2, 1, 8, 0, 1),
                datetime(2024, 2, 1, 8, 0),
                datetime(2024, 2, 1, 0, 0),
                datetime(2024, 2, 1, 0, 0),
                datetime(2024, 2, 1, 8, 0),
                datetime(2024, 2, 1, 0, 0),
                datetime(2024, 2, 1, 12, 0),
                datetime(2017, 2, 24, 12, 0, 0, 456000),
                datetime(2017, 2, 24, 4, 0, 0, 123000),
                datetime(2017, 2, 24, 14, 0, 0, 789000),
            ),
        ),
        (
            to_timestamp_ltz,
            Row(
                datetime(2024, 2, 1, 0, 0, 1, tzinfo=pytz.timezone("Etc/GMT+8")),
                datetime(2024, 2, 1, 0, 0, tzinfo=pytz.timezone("Etc/GMT+8")),
                datetime(2024, 2, 1, 0, 0, tzinfo=pytz.timezone("Etc/GMT+8")),
                datetime(2024, 1, 31, 22, 0, tzinfo=pytz.timezone("Etc/GMT+8")),
                datetime(2024, 2, 1, 0, 0, tzinfo=pytz.timezone("Etc/GMT+8")),
                datetime(2024, 2, 1, 0, 0, tzinfo=pytz.timezone("Etc/GMT+8")),
                datetime(2024, 2, 1, 12, 0, tzinfo=pytz.timezone("Etc/GMT+8")),
                datetime(
                    2017, 2, 24, 12, 0, 0, 456000, tzinfo=pytz.timezone("Etc/GMT+8")
                ),
                datetime(
                    2017, 2, 24, 4, 0, 0, 123000, tzinfo=pytz.timezone("Etc/GMT+8")
                ),
                datetime(
                    2017, 2, 24, 5, 0, 0, 789000, tzinfo=pytz.timezone("Etc/GMT+8")
                ),
            ),
        ),
        (
            to_timestamp_tz,
            Row(
                datetime(2024, 2, 1, 0, 0, 1, tzinfo=pytz.timezone("Etc/GMT+8")),
                datetime(2024, 2, 1, 0, 0, tzinfo=pytz.timezone("Etc/GMT+8")),
                datetime(2024, 2, 1, 0, 0, tzinfo=pytz.timezone("Etc/GMT+8")),
                datetime(2024, 2, 1, 0, 0, tzinfo=pytz.timezone("Etc/GMT+6")),
                datetime(2024, 2, 1, 0, 0, tzinfo=pytz.timezone("Etc/GMT+8")),
                datetime(2024, 2, 1, 0, 0, tzinfo=pytz.timezone("Etc/GMT+8")),
                datetime(2024, 2, 1, 12, 0, tzinfo=pytz.timezone("Etc/GMT+8")),
                datetime(
                    2017, 2, 24, 12, 0, 0, 456000, tzinfo=pytz.timezone("Etc/GMT+8")
                ),
                datetime(
                    2017, 2, 24, 4, 0, 0, 123000, tzinfo=pytz.timezone("Etc/GMT+8")
                ),
                datetime(
                    2017, 2, 24, 14, 0, 0, 789000, tzinfo=pytz.timezone("Etc/GMT-1")
                ),
            ),
        ),
    ],
)
def test_to_timestamp_all(to_type, expected, session, local_testing_mode):
    with parameter_override(
        session,
        "timezone",
        "America/Los_Angeles",
        not IS_IN_STORED_PROC and not local_testing_mode,
    ):
        LocalTimezone.set_local_timezone(pytz.timezone("Etc/GMT+8"))

        df = TestData.datetime_primitives1(session)

        # Query as string column
        Utils.check_answer(
            df.select(*[to_type(column) for column in df.columns]),
            expected,
            sort=False,
        )

        # Query with column objects
        Utils.check_answer(
            df.select(*[to_type(col(column)) for column in df.columns]),
            expected,
            sort=False,
        )

        LocalTimezone.set_local_timezone()


@pytest.mark.localtest
@pytest.mark.parametrize(
    "to_type,expected",
    [
        (
            to_timestamp_tz,
            [
                Row(
                    datetime(2024, 2, 1, 0, 0, tzinfo=pytz.timezone("Etc/GMT+8")),
                ),
                Row(
                    datetime(2024, 2, 2, 0, 0, tzinfo=pytz.timezone("Etc/GMT+8")),
                ),
                Row(
                    datetime(2024, 2, 3, 0, 0, tzinfo=pytz.timezone("Etc/GMT+8")),
                ),
            ],
        ),
        (
            to_timestamp_ntz,
            [
                Row(datetime(2024, 2, 1, 0, 0)),
                Row(datetime(2024, 2, 2, 0, 0)),
                Row(datetime(2024, 2, 3, 0, 0)),
            ],
        ),
        (
            to_timestamp_ltz,
            [
                Row(
                    datetime(2024, 2, 1, 0, 0, tzinfo=pytz.timezone("Etc/GMT+8")),
                ),
                Row(
                    datetime(2024, 2, 2, 0, 0, tzinfo=pytz.timezone("Etc/GMT+8")),
                ),
                Row(
                    datetime(2024, 2, 3, 0, 0, tzinfo=pytz.timezone("Etc/GMT+8")),
                ),
            ],
        ),
    ],
)
def test_to_timestamp_fmt_string(to_type, expected, session, local_testing_mode):
    with parameter_override(
        session,
        "timezone",
        "America/Los_Angeles",
        not IS_IN_STORED_PROC and not local_testing_mode,
    ):
        LocalTimezone.set_local_timezone(pytz.timezone("Etc/GMT+8"))
        data = [
            ("2024-02-01 00:00:00.000000",),
            ("2024-02-02 00:00:00.000000",),
            ("2024-02-03 00:00:00.000000",),
        ]
        df = session.create_dataframe(data).to_df(["str"])

        Utils.check_answer(
            df.select(to_type(col("str"), "YYYY-MM-DD HH24:MI:SS.FF")),
            expected,
            sort=False,
        )
        LocalTimezone.set_local_timezone()


@pytest.mark.localtest
@pytest.mark.parametrize(
    "to_type,expected",
    [
        (
            to_timestamp_tz,
            [
                Row(
                    datetime(2024, 2, 1, 0, 0, tzinfo=pytz.timezone("Etc/GMT+8")),
                ),
                Row(
                    datetime(2024, 2, 2, 0, 0, tzinfo=pytz.timezone("Etc/GMT+8")),
                ),
                Row(
                    datetime(2024, 2, 3, 0, 0, tzinfo=pytz.timezone("Etc/GMT+8")),
                ),
            ],
        ),
        (
            to_timestamp_ntz,
            [
                Row(datetime(2024, 2, 1, 0, 0)),
                Row(datetime(2024, 2, 2, 0, 0)),
                Row(datetime(2024, 2, 3, 0, 0)),
            ],
        ),
        (
            to_timestamp_ltz,
            [
                Row(
                    datetime(2024, 2, 1, 0, 0, tzinfo=pytz.timezone("Etc/GMT+8")),
                ),
                Row(
                    datetime(2024, 2, 2, 0, 0, tzinfo=pytz.timezone("Etc/GMT+8")),
                ),
                Row(
                    datetime(2024, 2, 3, 0, 0, tzinfo=pytz.timezone("Etc/GMT+8")),
                ),
            ],
        ),
    ],
)
def test_to_timestamp_fmt_column(to_type, expected, session, local_testing_mode):
    with parameter_override(
        session,
        "timezone",
        "America/Los_Angeles",
        not IS_IN_STORED_PROC and not local_testing_mode,
    ):
        LocalTimezone.set_local_timezone(pytz.timezone("Etc/GMT+8"))
        data = [
            ("2024-02-01 00:00:00.000000", "YYYY-MM-DD HH24:MI:SS.FF"),
            ("20240202000000000000", "YYYYMMDDHH24MISSFF"),
            ("03 Feb 2024 00:00:00", "DD mon YYYY HH24:MI:SS"),
        ]
        df = session.create_dataframe(data).to_df(["str", "fmt"])

        Utils.check_answer(
            df.select(to_type(col("str"), col("fmt"))),
            expected,
            sort=False,
        )
        LocalTimezone.set_local_timezone()


@pytest.mark.localtest
@pytest.mark.parametrize(
    "to_type,expected",
    [
        (
            to_timestamp_tz,
            [
                Row(
                    datetime(
                        1970, 1, 2, 2, 17, 36, 789000, tzinfo=pytz.timezone("Etc/GMT+8")
                    ),
                ),
                Row(
                    datetime(
                        1970,
                        1,
                        14,
                        22,
                        56,
                        7,
                        890000,
                        tzinfo=pytz.timezone("Etc/GMT+8"),
                    ),
                ),
                Row(
                    datetime(
                        1970,
                        5,
                        23,
                        14,
                        21,
                        18,
                        900000,
                        tzinfo=pytz.timezone("Etc/GMT+7"),
                    ),
                ),
            ],
        ),
        (
            to_timestamp_ntz,
            [
                Row(datetime(1970, 1, 2, 10, 17, 36, 789000)),
                Row(datetime(1970, 1, 15, 6, 56, 7, 890000)),
                Row(datetime(1970, 5, 23, 21, 21, 18, 900000)),
            ],
        ),
        (
            to_timestamp_ltz,
            [
                Row(
                    datetime(
                        1970, 1, 2, 2, 17, 36, 789000, tzinfo=pytz.timezone("Etc/GMT+8")
                    ),
                ),
                Row(
                    datetime(
                        1970,
                        1,
                        14,
                        22,
                        56,
                        7,
                        890000,
                        tzinfo=pytz.timezone("Etc/GMT+8"),
                    ),
                ),
                Row(
                    datetime(
                        1970,
                        5,
                        23,
                        14,
                        21,
                        18,
                        900000,
                        tzinfo=pytz.timezone("Etc/GMT+7"),
                    ),
                ),
            ],
        ),
    ],
)
def test_to_timestamp_numeric_scale_column(
    to_type, expected, session, local_testing_mode
):
    with parameter_override(
        session,
        "timezone",
        "America/Los_Angeles",
        not IS_IN_STORED_PROC and not local_testing_mode,
    ):
        LocalTimezone.set_local_timezone(pytz.timezone("Etc/GMT+8"))
        data = [
            123456789,
            1234567890,
            12345678900,
        ]
        df = session.create_dataframe(data).to_df(["int"])

        Utils.check_answer(
            df.select(to_type(col("int"), 3)),
            expected,
            sort=False,
        )
        LocalTimezone.set_local_timezone()


@pytest.mark.localtest
<<<<<<< HEAD
@pytest.mark.parametrize(
    "to_type,expected",
    [
        (
            to_timestamp_tz,
            [
                Row(
                    datetime(2361, 3, 21, 11, 15, tzinfo=pytz.timezone("Etc/GMT+8")),
                ),
                Row(
                    datetime(2361, 3, 21, 11, 15, tzinfo=pytz.timezone("Etc/GMT+8")),
                ),
                Row(
                    datetime(
                        2024,
                        2,
                        1,
                        12,
                        34,
                        56,
                        789000,
                        tzinfo=pytz.timezone("Etc/GMT+8"),
                    ),
                ),
                Row(
                    datetime(
                        2017,
                        12,
                        24,
                        12,
                        55,
                        59,
                        123456,
                        tzinfo=pytz.timezone("Etc/GMT+8"),
                    ),
                ),
            ],
        ),
        (
            to_timestamp_ntz,
            [
                Row(datetime(2361, 3, 21, 12, 15)),
                Row(datetime(2361, 3, 21, 19, 15)),
                Row(datetime(2024, 2, 1, 12, 34, 56, 789000)),
                Row(datetime(2017, 12, 24, 12, 55, 59, 123456)),
            ],
        ),
        (
            to_timestamp_ltz,
            [
                Row(
                    datetime(2361, 3, 21, 11, 15, tzinfo=pytz.timezone("Etc/GMT+8")),
                ),
                Row(
                    datetime(2361, 3, 21, 11, 15, tzinfo=pytz.timezone("Etc/GMT+8")),
                ),
                Row(
                    datetime(
                        2024,
                        2,
                        1,
                        12,
                        34,
                        56,
                        789000,
                        tzinfo=pytz.timezone("Etc/GMT+8"),
                    ),
                ),
                Row(
                    datetime(
                        2017,
                        12,
                        24,
                        12,
                        55,
                        59,
                        123456,
                        tzinfo=pytz.timezone("Etc/GMT+8"),
                    ),
                ),
            ],
        ),
    ],
)
def test_to_timestamp_variant_column(to_type, expected, session, local_testing_mode):
    with parameter_override(
        session,
        "timezone",
        "America/Los_Angeles",
        not IS_IN_STORED_PROC and not local_testing_mode,
    ):
        LocalTimezone.set_local_timezone(pytz.timezone("Etc/GMT+8"))
        data = [
            12345678900,  # integer
            "12345678900",  # string containing integer
            "2024-02-01 12:34:56.789000",  # timestamp str
            datetime(2017, 12, 24, 12, 55, 59, 123456),  # timestamp
        ]
        df = session.create_dataframe(
            data,
            StructType(
                [
                    StructField("v", VariantType()),
                ]
            ),
        ).to_df(["var"])

        Utils.check_answer(
            df.select(to_type(col("var"))),
            expected,
            sort=False,
        )
        LocalTimezone.set_local_timezone()


@pytest.mark.localtest
def test_to_date(session):
    expected1 = expected2 = [
        Row(date(2023, 3, 16)),
        Row(date(2010, 7, 30)),
        Row(date(2024, 4, 18)),
    ]
    expected3 = [
        Row(date(2024, 4, 18)),
        Row(None),
        Row(date(2024, 6, 3)),
        Row(date(2000, 3, 21)),
        Row(date(2025, 12, 31)),
    ]
    # string type, timestamp type and variant type
    for df, expected in zip(
        [
            TestData.date_primitives1(session),
            TestData.date_primitives2(session),
            TestData.date_primitives3(session),
        ],
        [expected1, expected2, expected3],
    ):
        Utils.check_answer(
            df.select(*[to_date(column) for column in df.columns]), expected
        )
        Utils.check_answer(
            df.select(*[to_date(col(column)) for column in df.columns]), expected
        )

=======
def test_to_date(session):
    expected1 = expected2 = [
        Row(date(2023, 3, 16)),
        Row(date(2010, 7, 30)),
        Row(date(2024, 4, 18)),
    ]
    expected3 = [
        Row(date(2024, 4, 18)),
        Row(None),
        Row(date(2024, 6, 3)),
        Row(date(2000, 3, 21)),
        Row(date(2025, 12, 31)),
    ]
    # string type, timestamp type and variant type
    for df, expected in zip(
        [
            TestData.date_primitives1(session),
            TestData.date_primitives2(session),
            TestData.date_primitives3(session),
        ],
        [expected1, expected2, expected3],
    ):
        Utils.check_answer(
            df.select(*[to_date(column) for column in df.columns]), expected
        )
        Utils.check_answer(
            df.select(*[to_date(col(column)) for column in df.columns]), expected
        )

>>>>>>> d758658b
    expected4 = [
        Row(date(2024, 4, 18)),
        Row(date(1999, 9, 1)),
        Row(date(2024, 10, 29)),
        Row(date(2015, 5, 15)),
    ]
    df = TestData.date_primitives4(session)
    Utils.check_answer(
        df.select(to_date(*[col(column) for column in df.columns])), expected4
    )


def test_arrays_overlap(session):
    Utils.check_answer(
        TestData.array1(session).select(arrays_overlap(col("ARR1"), col("ARR2"))),
        [Row(True), Row(False)],
        sort=False,
    )

    # Same as above, but pass str instead of Column
    Utils.check_answer(
        TestData.array1(session).select(arrays_overlap("ARR1", "ARR2")),
        [Row(True), Row(False)],
        sort=False,
    )


def test_array_intersection(session):
    Utils.check_answer(
        TestData.array1(session).select(array_intersection(col("ARR1"), col("ARR2"))),
        [Row("[\n  3\n]"), Row("[]")],
        sort=False,
    )

    # Same as above, but pass str instead of Column
    Utils.check_answer(
        TestData.array1(session).select(array_intersection("ARR1", "ARR2")),
        [Row("[\n  3\n]"), Row("[]")],
        sort=False,
    )


def test_is_array(session):
    Utils.check_answer(
        TestData.array1(session).select(is_array(col("ARR1"))),
        [Row(True), Row(True)],
        sort=False,
    )
    Utils.check_answer(
        TestData.variant1(session).select(
            is_array(col("arr1")), is_array(col("bool1")), is_array(col("str1"))
        ),
        [Row(True, False, False)],
        sort=False,
    )

    # same as above, but pass str instead of Column
    Utils.check_answer(
        TestData.array1(session).select(is_array("ARR1")),
        [Row(True), Row(True)],
        sort=False,
    )
    Utils.check_answer(
        TestData.variant1(session).select(
            is_array("arr1"), is_array("bool1"), is_array("str1")
        ),
        [Row(True, False, False)],
        sort=False,
    )


def test_is_boolean(session):
    Utils.check_answer(
        TestData.variant1(session).select(
            is_boolean(col("arr1")), is_boolean(col("bool1")), is_boolean(col("str1"))
        ),
        [Row(False, True, False)],
        sort=False,
    )

    # same as above, but pass str instead of Column
    Utils.check_answer(
        TestData.variant1(session).select(
            is_boolean("arr1"), is_boolean("bool1"), is_boolean("str1")
        ),
        [Row(False, True, False)],
        sort=False,
    )


def test_is_binary(session):
    Utils.check_answer(
        TestData.variant1(session).select(
            is_binary(col("bin1")), is_binary(col("bool1")), is_binary(col("str1"))
        ),
        [Row(True, False, False)],
        sort=False,
    )

    # same as above, but pass str instead of Column
    Utils.check_answer(
        TestData.variant1(session).select(
            is_binary("bin1"), is_binary("bool1"), is_binary("str1")
        ),
        [Row(True, False, False)],
        sort=False,
    )


def test_is_char_is_varchar(session):
    Utils.check_answer(
        TestData.variant1(session).select(
            is_char(col("str1")), is_char(col("bin1")), is_char(col("bool1"))
        ),
        [Row(True, False, False)],
        sort=False,
    )
    Utils.check_answer(
        TestData.variant1(session).select(
            is_varchar(col("str1")), is_varchar(col("bin1")), is_varchar(col("bool1"))
        ),
        [Row(True, False, False)],
        sort=False,
    )

    # same as above, but pass str instead of Column
    Utils.check_answer(
        TestData.variant1(session).select(
            is_char("str1"), is_char("bin1"), is_char("bool1")
        ),
        [Row(True, False, False)],
        sort=False,
    )
    Utils.check_answer(
        TestData.variant1(session).select(
            is_varchar("str1"), is_varchar("bin1"), is_varchar("bool1")
        ),
        [Row(True, False, False)],
        sort=False,
    )


def test_is_date_is_date_value(session):
    Utils.check_answer(
        TestData.variant1(session).select(
            is_date(col("date1")), is_date(col("time1")), is_date(col("bool1"))
        ),
        [Row(True, False, False)],
        sort=False,
    )
    Utils.check_answer(
        TestData.variant1(session).select(
            is_date_value(col("date1")),
            is_date_value(col("time1")),
            is_date_value(col("str1")),
        ),
        [Row(True, False, False)],
        sort=False,
    )

    # same as above, but pass str instead of Column
    Utils.check_answer(
        TestData.variant1(session).select(
            is_date("date1"), is_date("time1"), is_date("bool1")
        ),
        [Row(True, False, False)],
        sort=False,
    )
    Utils.check_answer(
        TestData.variant1(session).select(
            is_date_value("date1"),
            is_date_value("time1"),
            is_date_value("str1"),
        ),
        [Row(True, False, False)],
        sort=False,
    )


def test_is_decimal(session):
    Utils.check_answer(
        TestData.variant1(session).select(
            is_decimal(col("decimal1")),
            is_decimal(col("double1")),
            is_decimal(col("num1")),
        ),
        [Row(True, False, True)],
        sort=False,
    )

    # same as above, but pass str instead of Column
    Utils.check_answer(
        TestData.variant1(session).select(
            is_decimal("decimal1"),
            is_decimal("double1"),
            is_decimal("num1"),
        ),
        [Row(True, False, True)],
        sort=False,
    )


def test_is_double_is_real(session):
    Utils.check_answer(
        TestData.variant1(session).select(
            is_double(col("decimal1")),
            is_double(col("double1")),
            is_double(col("num1")),
            is_double(col("bool1")),
        ),
        [Row(True, True, True, False)],
        sort=False,
    )

    Utils.check_answer(
        TestData.variant1(session).select(
            is_real(col("decimal1")),
            is_real(col("double1")),
            is_real(col("num1")),
            is_real(col("bool1")),
        ),
        [Row(True, True, True, False)],
        sort=False,
    )

    # same as above, but pass str instead of Column
    Utils.check_answer(
        TestData.variant1(session).select(
            is_double("decimal1"),
            is_double("double1"),
            is_double("num1"),
            is_double("bool1"),
        ),
        [Row(True, True, True, False)],
        sort=False,
    )

    Utils.check_answer(
        TestData.variant1(session).select(
            is_real("decimal1"),
            is_real("double1"),
            is_real("num1"),
            is_real("bool1"),
        ),
        [Row(True, True, True, False)],
        sort=False,
    )


def test_is_integer(session):
    Utils.check_answer(
        TestData.variant1(session).select(
            is_integer(col("decimal1")),
            is_integer(col("double1")),
            is_integer(col("num1")),
            is_integer(col("bool1")),
        ),
        [Row(False, False, True, False)],
        sort=False,
    )

    # same as above, but pass str instead of Column
    Utils.check_answer(
        TestData.variant1(session).select(
            is_integer("decimal1"),
            is_integer("double1"),
            is_integer("num1"),
            is_integer("bool1"),
        ),
        [Row(False, False, True, False)],
        sort=False,
    )


def test_is_null_value(session):
    Utils.check_answer(
        TestData.null_json1(session).select(is_null_value(sql_expr("v:a"))),
        [Row(True), Row(False), Row(None)],
        sort=False,
    )

    # Pass str instead of Column. We can't use the same query as above
    # since "v:a" is an expression and we represent them as columns
    # differently
    Utils.check_answer(
        TestData.variant1(session).select(is_null_value("str1")),
        [Row(False)],
        sort=False,
    )


def test_is_object(session):
    Utils.check_answer(
        TestData.variant1(session).select(
            is_object(col("obj1")), is_object(col("arr1")), is_object(col("str1"))
        ),
        [Row(True, False, False)],
        sort=False,
    )

    # same as above, but pass str instead of Column
    Utils.check_answer(
        TestData.variant1(session).select(
            is_object("obj1"), is_object("arr1"), is_object("str1")
        ),
        [Row(True, False, False)],
        sort=False,
    )


def test_is_time(session):
    Utils.check_answer(
        TestData.variant1(session).select(
            is_time(col("time1")), is_time(col("date1")), is_time(col("timestamp_tz1"))
        ),
        [Row(True, False, False)],
        sort=False,
    )

    # same as above, but pass str instead of Column
    Utils.check_answer(
        TestData.variant1(session).select(
            is_time("time1"), is_time("date1"), is_time("timestamp_tz1")
        ),
        [Row(True, False, False)],
        sort=False,
    )


def test_is_timestamp_all(session):
    Utils.check_answer(
        TestData.variant1(session).select(
            is_timestamp_ntz(col("timestamp_ntz1")),
            is_timestamp_ntz(col("timestamp_tz1")),
            is_timestamp_ntz(col("timestamp_ltz1")),
        ),
        [Row(True, False, False)],
        sort=False,
    )

    Utils.check_answer(
        TestData.variant1(session).select(
            is_timestamp_ltz(col("timestamp_ntz1")),
            is_timestamp_ltz(col("timestamp_tz1")),
            is_timestamp_ltz(col("timestamp_ltz1")),
        ),
        [Row(False, False, True)],
        sort=False,
    )

    Utils.check_answer(
        TestData.variant1(session).select(
            is_timestamp_tz(col("timestamp_ntz1")),
            is_timestamp_tz(col("timestamp_tz1")),
            is_timestamp_tz(col("timestamp_ltz1")),
        ),
        [Row(False, True, False)],
        sort=False,
    )

    # same as above, but pass str instead of Column
    Utils.check_answer(
        TestData.variant1(session).select(
            is_timestamp_ntz("timestamp_ntz1"),
            is_timestamp_ntz("timestamp_tz1"),
            is_timestamp_ntz("timestamp_ltz1"),
        ),
        [Row(True, False, False)],
        sort=False,
    )

    Utils.check_answer(
        TestData.variant1(session).select(
            is_timestamp_ltz("timestamp_ntz1"),
            is_timestamp_ltz("timestamp_tz1"),
            is_timestamp_ltz("timestamp_ltz1"),
        ),
        [Row(False, False, True)],
        sort=False,
    )

    Utils.check_answer(
        TestData.variant1(session).select(
            is_timestamp_tz("timestamp_ntz1"),
            is_timestamp_tz("timestamp_tz1"),
            is_timestamp_tz("timestamp_ltz1"),
        ),
        [Row(False, True, False)],
        sort=False,
    )


def test_split(session):
    assert (
        TestData.string5(session)
        .select(split(col("A"), lit(",")))
        .collect()[0][0]
        .replace(" ", "")
        .replace("\n", "")
        == '["1","2","3","4","5"]'
    )


@pytest.mark.localtest
def test_contains(session):
    Utils.check_answer(
        TestData.string4(session).select(contains(col("a"), lit("app"))),
        [Row(True), Row(False), Row(False)],
        sort=False,
    )
    # same as above, but pass str instead of Column
    Utils.check_answer(
        TestData.string4(session).select(contains("a", lit("app"))),
        [Row(True), Row(False), Row(False)],
        sort=False,
    )


@pytest.mark.localtest
@pytest.mark.parametrize("col_a", ["a", col("a")])
def test_startswith(session, col_a):
    Utils.check_answer(
        TestData.string4(session).select(startswith(col_a, lit("ban"))),
        [Row(False), Row(True), Row(False)],
        sort=False,
    )


@pytest.mark.localtest
@pytest.mark.parametrize("col_a", ["a", col("a")])
def test_endswith(session, col_a):
    Utils.check_answer(
        TestData.string4(session).select(endswith(col_a, lit("ana"))),
        [Row(False), Row(True), Row(False)],
        sort=False,
    )


def test_char(session):
    df = session.create_dataframe([(84, 85), (96, 97)]).to_df("A", "B")

    Utils.check_answer(
        df.select(char(col("A")), char(col("B"))),
        [Row("T", "U"), Row("`", "a")],
        sort=False,
    )
    # same as above, but pass str instead of Column
    Utils.check_answer(
        df.select(char("A"), char("B")), [Row("T", "U"), Row("`", "a")], sort=False
    )


def test_check_json(session):
    Utils.check_answer(
        TestData.null_json1(session).select(check_json(col("v"))),
        [Row(None), Row(None), Row(None)],
        sort=False,
    )

    Utils.check_answer(
        TestData.invalid_json1(session).select(check_json(col("v"))),
        [
            Row("incomplete object value, pos 11"),
            Row("missing colon, pos 7"),
            Row("unfinished string, pos 5"),
        ],
        sort=False,
    )

    # Same as above, but pass str instead of Column
    Utils.check_answer(
        TestData.null_json1(session).select(check_json("v")),
        [Row(None), Row(None), Row(None)],
        sort=False,
    )

    Utils.check_answer(
        TestData.invalid_json1(session).select(check_json("v")),
        [
            Row("incomplete object value, pos 11"),
            Row("missing colon, pos 7"),
            Row("unfinished string, pos 5"),
        ],
        sort=False,
    )


def test_check_xml(session):
    Utils.check_answer(
        TestData.null_xml1(session).select(check_xml(col("v"))),
        [Row(None), Row(None), Row(None), Row(None)],
        sort=False,
    )

    Utils.check_answer(
        TestData.invalid_xml1(session).select(check_xml(col("v"))),
        [
            Row("no opening tag for </t>, pos 8"),
            Row("missing closing tags: </t1></t1>, pos 8"),
            Row("bad character in XML tag name: '<', pos 4"),
        ],
        sort=False,
    )

    # Same as above, but pass str instead of Column
    Utils.check_answer(
        TestData.null_xml1(session).select(check_xml("v")),
        [Row(None), Row(None), Row(None), Row(None)],
        sort=False,
    )

    Utils.check_answer(
        TestData.invalid_xml1(session).select(check_xml("v")),
        [
            Row("no opening tag for </t>, pos 8"),
            Row("missing closing tags: </t1></t1>, pos 8"),
            Row("bad character in XML tag name: '<', pos 4"),
        ],
        sort=False,
    )


def test_json_extract_path_text(session):
    Utils.check_answer(
        TestData.valid_json1(session).select(
            json_extract_path_text(col("v"), col("k"))
        ),
        [Row(None), Row("foo"), Row(None), Row(None)],
        sort=False,
    )

    # Same as above, but pass str instead of Column
    Utils.check_answer(
        TestData.valid_json1(session).select(json_extract_path_text("v", "k")),
        [Row(None), Row("foo"), Row(None), Row(None)],
        sort=False,
    )


@pytest.mark.localtest
def test_parse_json(session):
    null_json1 = TestData.null_json1(session)
    Utils.check_answer(
        null_json1.select(parse_json(col("v"))),
        [Row('{\n  "a": null\n}'), Row('{\n  "a": "foo"\n}'), Row(None)],
        sort=False,
    )

    # same as above, but pass str instead of Column
    Utils.check_answer(
        null_json1.select(parse_json("v")),
        [Row('{\n  "a": null\n}'), Row('{\n  "a": "foo"\n}'), Row(None)],
        sort=False,
    )


def test_parse_xml(session):
    null_xml1 = TestData.null_xml1(session)

    Utils.check_answer(
        null_xml1.select(parse_xml(col("v"))),
        [
            Row("<t1>\n  foo\n  <t2>bar</t2>\n  <t3></t3>\n</t1>"),
            Row("<t1></t1>"),
            Row(None),
            Row(None),
        ],
        sort=False,
    )
    # same as above, but pass str instead of Column
    Utils.check_answer(
        null_xml1.select(parse_xml("v")),
        [
            Row("<t1>\n  foo\n  <t2>bar</t2>\n  <t3></t3>\n</t1>"),
            Row("<t1></t1>"),
            Row(None),
            Row(None),
        ],
        sort=False,
    )


@pytest.mark.localtest
def test_strip_null_value(session):
    df = TestData.null_json1(session)

    Utils.check_answer(
        df.select(df.v["a"]),
        [Row("null"), Row('"foo"'), Row(None)],
        sort=False,
    )

    Utils.check_answer(
        df.select(strip_null_value(df.v["a"])),
        [Row(None), Row('"foo"'), Row(None)],
        sort=False,
    )


@pytest.mark.parametrize("col_amount", ["amount", col("amount")])
def test_array_agg(session, col_amount):
    assert sorted(
        json.loads(
            TestData.monthly_sales(session)
            .select(array_agg(col_amount))
            .collect()[0][0]
        )
    ) == [
        200,
        400,
        800,
        2500,
        3000,
        4500,
        4500,
        5000,
        5000,
        6000,
        8000,
        9500,
        10000,
        10000,
        35000,
        90500,
    ]

    assert sorted(
        json.loads(
            TestData.monthly_sales(session)
            .select(array_agg(col_amount, is_distinct=True))
            .collect()[0][0]
        )
    ) == [200, 400, 800, 2500, 3000, 4500, 5000, 6000, 8000, 9500, 10000, 35000, 90500]


def test_array_agg_within_group(session):
    assert json.loads(
        TestData.monthly_sales(session)
        .select(array_agg(col("amount")).within_group("amount"))
        .collect()[0][0]
    ) == [
        200,
        400,
        800,
        2500,
        3000,
        4500,
        4500,
        5000,
        5000,
        6000,
        8000,
        9500,
        10000,
        10000,
        35000,
        90500,
    ]


def test_array_agg_within_group_order_by_desc(session):
    assert json.loads(
        TestData.monthly_sales(session)
        .select(array_agg(col("amount")).within_group(col("amount").desc()))
        .collect()[0][0]
    ) == [
        90500,
        35000,
        10000,
        10000,
        9500,
        8000,
        6000,
        5000,
        5000,
        4500,
        4500,
        3000,
        2500,
        800,
        400,
        200,
    ]


def test_array_agg_within_group_order_by_multiple_columns(session):
    sort_columns = [col("month").asc(), col("empid").desc(), col("amount")]
    amount_values = (
        TestData.monthly_sales(session).sort(sort_columns).select("amount").collect()
    )
    expected = [a[0] for a in amount_values]
    assert (
        json.loads(
            TestData.monthly_sales(session)
            .select(array_agg(col("amount")).within_group(sort_columns))
            .collect()[0][0]
        )
        == expected
    )


def test_window_function_array_agg_within_group(session):
    value1 = "[\n  1,\n  3\n]"
    value2 = "[\n  1,\n  3,\n  10\n]"
    Utils.check_answer(
        TestData.xyz(session).select(
            array_agg("Z").within_group(["Z", "Y"]).over(Window.partitionBy("X"))
        ),
        [Row(value1), Row(value1), Row(value2), Row(value2), Row(value2)],
    )


def test_array_append(session):
    Utils.check_answer(
        [
            Row('[\n  1,\n  2,\n  3,\n  "amount",\n  32.21\n]'),
            Row('[\n  6,\n  7,\n  8,\n  "amount",\n  32.21\n]'),
        ],
        TestData.array1(session).select(
            array_append(array_append(col("arr1"), lit("amount")), lit(32.21))
        ),
        sort=False,
    )

    # Get array result in List[Variant1]
    result_set = (
        TestData.array1(session)
        .select(array_append(array_append(col("arr1"), lit("amount")), lit(32.21)))
        .collect()
    )
    row1 = ["1", "2", "3", '"amount"', "32.21"]
    assert [s.strip() for s in result_set[0][0][1:-1].split(",")] == row1
    row2 = ["6", "7", "8", '"amount"', "32.21"]
    assert [s.strip() for s in result_set[1][0][1:-1].split(",")] == row2

    Utils.check_answer(
        [
            Row('[\n  1,\n  2,\n  3,\n  2,\n  "e1"\n]'),
            Row('[\n  6,\n  7,\n  8,\n  1,\n  "e2"\n]'),
        ],
        TestData.array2(session).select(
            array_append(array_append(col("arr1"), col("d")), col("e"))
        ),
    )

    # Same as above, but pass str instead of Column
    Utils.check_answer(
        [
            Row('[\n  1,\n  2,\n  3,\n  "amount",\n  32.21\n]'),
            Row('[\n  6,\n  7,\n  8,\n  "amount",\n  32.21\n]'),
        ],
        TestData.array1(session).select(
            array_append(array_append("arr1", lit("amount")), lit(32.21))
        ),
        sort=False,
    )

    # Get array result in List[Variant1]
    result_set = (
        TestData.array1(session)
        .select(array_append(array_append("arr1", lit("amount")), lit(32.21)))
        .collect()
    )
    row1 = ["1", "2", "3", '"amount"', "32.21"]
    assert [s.strip() for s in result_set[0][0][1:-1].split(",")] == row1
    row2 = ["6", "7", "8", '"amount"', "32.21"]
    assert [s.strip() for s in result_set[1][0][1:-1].split(",")] == row2

    Utils.check_answer(
        [
            Row('[\n  1,\n  2,\n  3,\n  2,\n  "e1"\n]'),
            Row('[\n  6,\n  7,\n  8,\n  1,\n  "e2"\n]'),
        ],
        TestData.array2(session).select(array_append(array_append("arr1", "d"), "e")),
    )


def test_array_cat(session):
    Utils.check_answer(
        TestData.array1(session).select(array_cat(col("arr1"), col("arr2"))),
        [
            Row("[\n  1,\n  2,\n  3,\n  3,\n  4,\n  5\n]"),
            Row("[\n  6,\n  7,\n  8,\n  9,\n  0,\n  1\n]"),
        ],
        sort=False,
    )

    # Same as above, but pass str instead of Column
    Utils.check_answer(
        TestData.array1(session).select(array_cat("arr1", "arr2")),
        [
            Row("[\n  1,\n  2,\n  3,\n  3,\n  4,\n  5\n]"),
            Row("[\n  6,\n  7,\n  8,\n  9,\n  0,\n  1\n]"),
        ],
        sort=False,
    )


def test_array_compact(session):
    Utils.check_answer(
        TestData.null_array1(session).select(array_compact(col("arr1"))),
        [Row("[\n  1,\n  3\n]"), Row("[\n  6,\n  8\n]")],
        sort=False,
    )

    # Same as above, but pass str instead of Column
    Utils.check_answer(
        TestData.null_array1(session).select(array_compact("arr1")),
        [Row("[\n  1,\n  3\n]"), Row("[\n  6,\n  8\n]")],
        sort=False,
    )


def test_array_construct(session):
    assert (
        TestData.zero1(session)
        .select(array_construct(lit(1), lit(1.2), lit("string"), lit(""), lit(None)))
        .collect()[0][0]
        == '[\n  1,\n  1.2,\n  "string",\n  "",\n  undefined\n]'
    )

    assert TestData.zero1(session).select(array_construct()).collect()[0][0] == "[]"

    Utils.check_answer(
        TestData.integer1(session).select(
            array_construct(col("a"), lit(1.2), lit(None))
        ),
        [
            Row("[\n  1,\n  1.2,\n  undefined\n]"),
            Row("[\n  2,\n  1.2,\n  undefined\n]"),
            Row("[\n  3,\n  1.2,\n  undefined\n]"),
        ],
        sort=False,
    )

    # Same as above, but pass str instead of Column
    Utils.check_answer(
        TestData.integer1(session).select(array_construct("a", lit(1.2), lit(None))),
        [
            Row("[\n  1,\n  1.2,\n  undefined\n]"),
            Row("[\n  2,\n  1.2,\n  undefined\n]"),
            Row("[\n  3,\n  1.2,\n  undefined\n]"),
        ],
        sort=False,
    )


def test_array_construct_compact(session):
    assert (
        TestData.zero1(session)
        .select(
            array_construct_compact(lit(1), lit(1.2), lit("string"), lit(""), lit(None))
        )
        .collect()[0][0]
        == '[\n  1,\n  1.2,\n  "string",\n  ""\n]'
    )

    assert (
        TestData.zero1(session).select(array_construct_compact()).collect()[0][0]
        == "[]"
    )

    Utils.check_answer(
        TestData.integer1(session).select(
            array_construct_compact(col("a"), lit(1.2), lit(None))
        ),
        [
            Row("[\n  1,\n  1.2\n]"),
            Row("[\n  2,\n  1.2\n]"),
            Row("[\n  3,\n  1.2\n]"),
        ],
        sort=False,
    )

    # Same as above, but pass str instead of Column
    Utils.check_answer(
        TestData.integer1(session).select(
            array_construct_compact("a", lit(1.2), lit(None))
        ),
        [
            Row("[\n  1,\n  1.2\n]"),
            Row("[\n  2,\n  1.2\n]"),
            Row("[\n  3,\n  1.2\n]"),
        ],
        sort=False,
    )


def test_array_contains(session):
    assert (
        TestData.zero1(session)
        .select(
            array_contains(lit(1), array_construct(lit(1), lit(1.2), lit("string")))
        )
        .collect()[0][0]
    )

    assert (
        not TestData.zero1(session)
        .select(
            array_contains(lit(-1), array_construct(lit(1), lit(1.2), lit("string")))
        )
        .collect()[0][0]
    )

    Utils.check_answer(
        TestData.integer1(session).select(
            array_contains(col("a"), array_construct(lit(1), lit(1.2), lit("string")))
        ),
        [Row(True), Row(False), Row(False)],
        sort=False,
    )

    # Same as above, but pass str instead of Column
    Utils.check_answer(
        TestData.integer1(session).select(
            array_contains("a", array_construct(lit(1), lit(1.2), lit("string")))
        ),
        [Row(True), Row(False), Row(False)],
        sort=False,
    )


def test_array_insert(session):
    Utils.check_answer(
        TestData.array2(session).select(array_insert(col("arr1"), col("d"), col("e"))),
        [Row('[\n  1,\n  2,\n  "e1",\n  3\n]'), Row('[\n  6,\n  "e2",\n  7,\n  8\n]')],
        sort=False,
    )

    # Same as above, but pass str instead of Column
    Utils.check_answer(
        TestData.array2(session).select(array_insert("arr1", "d", "e")),
        [Row('[\n  1,\n  2,\n  "e1",\n  3\n]'), Row('[\n  6,\n  "e2",\n  7,\n  8\n]')],
        sort=False,
    )


def test_array_position(session):
    Utils.check_answer(
        TestData.array2(session).select(array_position(col("d"), col("arr1"))),
        [Row(1), Row(None)],
        sort=False,
    )

    # Same as above, but pass str instead of Column
    Utils.check_answer(
        TestData.array2(session).select(array_position("d", "arr1")),
        [Row(1), Row(None)],
        sort=False,
    )


def test_array_prepend(session):
    Utils.check_answer(
        TestData.array1(session).select(
            array_prepend(array_prepend(col("arr1"), lit("amount")), lit(32.21))
        ),
        [
            Row('[\n  32.21,\n  "amount",\n  1,\n  2,\n  3\n]'),
            Row('[\n  32.21,\n  "amount",\n  6,\n  7,\n  8\n]'),
        ],
        sort=False,
    )

    Utils.check_answer(
        TestData.array2(session).select(
            array_prepend(array_prepend(col("arr1"), col("d")), col("e"))
        ),
        [
            Row('[\n  "e1",\n  2,\n  1,\n  2,\n  3\n]'),
            Row('[\n  "e2",\n  1,\n  6,\n  7,\n  8\n]'),
        ],
        sort=False,
    )

    # Same as above, but pass str instead of Column
    Utils.check_answer(
        TestData.array1(session).select(
            array_prepend(array_prepend("arr1", lit("amount")), lit(32.21))
        ),
        [
            Row('[\n  32.21,\n  "amount",\n  1,\n  2,\n  3\n]'),
            Row('[\n  32.21,\n  "amount",\n  6,\n  7,\n  8\n]'),
        ],
        sort=False,
    )

    Utils.check_answer(
        TestData.array2(session).select(array_prepend(array_prepend("arr1", "d"), "e")),
        [
            Row('[\n  "e1",\n  2,\n  1,\n  2,\n  3\n]'),
            Row('[\n  "e2",\n  1,\n  6,\n  7,\n  8\n]'),
        ],
        sort=False,
    )


def test_array_size(session):
    Utils.check_answer(
        TestData.array2(session).select(array_size(col("arr1"))),
        [Row(3), Row(3)],
        sort=False,
    )

    Utils.check_answer(
        TestData.array2(session).select(array_size(col("d"))),
        [Row(None), Row(None)],
        sort=False,
    )

    Utils.check_answer(
        TestData.array2(session).select(array_size(parse_json(col("f")))),
        [Row(1), Row(2)],
        sort=False,
    )

    # Same as above, but pass str instead of Column
    Utils.check_answer(
        TestData.array2(session).select(array_size("arr1")),
        [Row(3), Row(3)],
        sort=False,
    )

    Utils.check_answer(
        TestData.array2(session).select(array_size("d")),
        [Row(None), Row(None)],
        sort=False,
    )

    Utils.check_answer(
        TestData.array2(session).select(array_size(parse_json("f"))),
        [Row(1), Row(2)],
        sort=False,
    )


def test_array_slice(session):
    Utils.check_answer(
        TestData.array3(session).select(array_slice(col("arr1"), col("d"), col("e"))),
        [Row("[\n  2\n]"), Row("[\n  5\n]"), Row("[\n  6,\n  7\n]")],
        sort=False,
    )

    # Same as above, but pass str instead of Column
    Utils.check_answer(
        TestData.array3(session).select(array_slice("arr1", "d", "e")),
        [Row("[\n  2\n]"), Row("[\n  5\n]"), Row("[\n  6,\n  7\n]")],
        sort=False,
    )


def test_array_to_string(session):
    Utils.check_answer(
        TestData.array3(session).select(array_to_string(col("arr1"), col("f"))),
        [Row("1,2,3"), Row("4, 5, 6"), Row("6;7;8")],
        sort=False,
    )

    # Same as above, but pass str instead of Column
    Utils.check_answer(
        TestData.array3(session).select(array_to_string("arr1", "f")),
        [Row("1,2,3"), Row("4, 5, 6"), Row("6;7;8")],
        sort=False,
    )


def test_objectagg(session):
    Utils.check_answer(
        TestData.object1(session).select(object_agg(col("key"), col("value"))),
        [Row('{\n  "age": 21,\n  "zip": 94401\n}')],
        sort=False,
    )

    # Same as above, but pass str instead of Column
    Utils.check_answer(
        TestData.object1(session).select(object_agg("key", "value")),
        [Row('{\n  "age": 21,\n  "zip": 94401\n}')],
        sort=False,
    )


@pytest.mark.localtest
def test_object_construct(session):
    Utils.check_answer(
        TestData.object1(session).select(object_construct(col("key"), col("value"))),
        [Row('{\n  "age": 21\n}'), Row('{\n  "zip": 94401\n}')],
        sort=False,
    )

    Utils.check_answer(
        TestData.object1(session).select(object_construct()),
        [Row("{}"), Row("{}")],
        sort=False,
    )

    # Same as above, but pass str instead of Column
    Utils.check_answer(
        TestData.object1(session).select(object_construct("key", "value")),
        [Row('{\n  "age": 21\n}'), Row('{\n  "zip": 94401\n}')],
        sort=False,
    )

    Utils.check_answer(
        TestData.object2(session),
        [
            Row('{\n  "age": 21,\n  "name": "Joe",\n  "zip": 21021\n}', "age", 0, True),
            Row(
                '{\n  "age": 26,\n  "name": "Jay",\n  "zip": 94021\n}', "key", 0, False
            ),
        ],
        sort=False,
    )


@pytest.mark.localtest
def test_object_construct_keep_null(session):
    Utils.check_answer(
        TestData.object3(session).select(
            object_construct_keep_null(col("key"), col("value"))
        ),
        [Row("{}"), Row('{\n  "zip": null\n}')],
        sort=False,
    )

    Utils.check_answer(
        TestData.object1(session).select(object_construct_keep_null()),
        [Row("{}"), Row("{}")],
        sort=False,
    )

    # Same as above, but pass str instead of Column
    Utils.check_answer(
        TestData.object3(session).select(object_construct_keep_null("key", "value")),
        [Row("{}"), Row('{\n  "zip": null\n}')],
        sort=False,
    )


def test_object_delete(session):
    Utils.check_answer(
        TestData.object2(session).select(
            object_delete(col("obj"), col("k"), lit("name"), lit("non-exist-key"))
        ),
        [Row('{\n  "zip": 21021\n}'), Row('{\n  "age": 26,\n  "zip": 94021\n}')],
        sort=False,
    )

    # Same as above, but pass str instead of Column
    Utils.check_answer(
        TestData.object2(session).select(
            object_delete("obj", "k", lit("name"), lit("non-exist-key"))
        ),
        [Row('{\n  "zip": 21021\n}'), Row('{\n  "age": 26,\n  "zip": 94021\n}')],
        sort=False,
    )


def test_object_insert(session):
    Utils.check_answer(
        TestData.object2(session).select(
            object_insert(col("obj"), lit("key"), lit("v"))
        ),
        [
            Row('{\n  "age": 21,\n  "key": "v",\n  "name": "Joe",\n  "zip": 21021\n}'),
            Row('{\n  "age": 26,\n  "key": "v",\n  "name": "Jay",\n  "zip": 94021\n}'),
        ],
        sort=False,
    )

    resultSet = (
        TestData.object2(session)
        .select(object_insert(col("obj"), lit("key"), lit("v")))
        .collect()
    )
    row1 = {'"age"': "21", '"key"': '"v"', '"name"': '"Joe"', '"zip"': "21021"}
    assert (
        dict(
            [
                list(map(str.strip, rs.split(":")))
                for rs in resultSet[0][0][1:-1].split(",")
            ]
        )
        == row1
    )
    row2 = {'"age"': "26", '"key"': '"v"', '"name"': '"Jay"', '"zip"': "94021"}
    assert (
        dict(
            [
                list(map(str.strip, rs.split(":")))
                for rs in resultSet[1][0][1:-1].split(",")
            ]
        )
        == row2
    )

    Utils.check_answer(
        TestData.object2(session).select(
            object_insert(col("obj"), col("k"), col("v"), col("flag"))
        ),
        [
            Row('{\n  "age": 0,\n  "name": "Joe",\n  "zip": 21021\n}'),
            Row('{\n  "age": 26,\n  "key": 0,\n  "name": "Jay",\n  "zip": 94021\n}'),
        ],
        sort=False,
    )

    # Same as above, but pass str instead of Column
    Utils.check_answer(
        TestData.object2(session).select(object_insert("obj", lit("key"), lit("v"))),
        [
            Row('{\n  "age": 21,\n  "key": "v",\n  "name": "Joe",\n  "zip": 21021\n}'),
            Row('{\n  "age": 26,\n  "key": "v",\n  "name": "Jay",\n  "zip": 94021\n}'),
        ],
        sort=False,
    )

    resultSet = (
        TestData.object2(session)
        .select(object_insert("obj", lit("key"), lit("v")))
        .collect()
    )
    row1 = {'"age"': "21", '"key"': '"v"', '"name"': '"Joe"', '"zip"': "21021"}
    assert (
        dict(
            [
                list(map(str.strip, rs.split(":")))
                for rs in resultSet[0][0][1:-1].split(",")
            ]
        )
        == row1
    )
    row2 = {'"age"': "26", '"key"': '"v"', '"name"': '"Jay"', '"zip"': "94021"}
    assert (
        dict(
            [
                list(map(str.strip, rs.split(":")))
                for rs in resultSet[1][0][1:-1].split(",")
            ]
        )
        == row2
    )

    Utils.check_answer(
        TestData.object2(session).select(object_insert("obj", "k", "v", "flag")),
        [
            Row('{\n  "age": 0,\n  "name": "Joe",\n  "zip": 21021\n}'),
            Row('{\n  "age": 26,\n  "key": 0,\n  "name": "Jay",\n  "zip": 94021\n}'),
        ],
        sort=False,
    )


def test_object_pick(session):
    Utils.check_answer(
        TestData.object2(session).select(
            object_pick(col("obj"), col("k"), lit("name"), lit("non-exist-key"))
        ),
        [Row('{\n  "age": 21,\n  "name": "Joe"\n}'), Row('{\n  "name": "Jay"\n}')],
        sort=False,
    )

    Utils.check_answer(
        TestData.object2(session).select(
            object_pick(col("obj"), array_construct(lit("name"), lit("zip")))
        ),
        [
            Row('{\n  "name": "Joe",\n  "zip": 21021\n}'),
            Row('{\n  "name": "Jay",\n  "zip": 94021\n}'),
        ],
        sort=False,
    )

    # Same as above, but pass str instead of Column
    Utils.check_answer(
        TestData.object2(session).select(
            object_pick("obj", "k", lit("name"), lit("non-exist-key"))
        ),
        [Row('{\n  "age": 21,\n  "name": "Joe"\n}'), Row('{\n  "name": "Jay"\n}')],
        sort=False,
    )

    Utils.check_answer(
        TestData.object2(session).select(
            object_pick("obj", array_construct(lit("name"), lit("zip")))
        ),
        [
            Row('{\n  "name": "Joe",\n  "zip": 21021\n}'),
            Row('{\n  "name": "Jay",\n  "zip": 94021\n}'),
        ],
        sort=False,
    )


def test_as_array(session):
    Utils.check_answer(
        TestData.array1(session).select(as_array(col("ARR1"))),
        [Row("[\n  1,\n  2,\n  3\n]"), Row("[\n  6,\n  7,\n  8\n]")],
        sort=False,
    )
    Utils.check_answer(
        TestData.variant1(session).select(
            as_array(col("arr1")), as_array(col("bool1")), as_array(col("str1"))
        ),
        [
            Row('[\n  "Example"\n]', None, None),
        ],
        sort=False,
    )

    # same as above, but pass str instead of Column
    Utils.check_answer(
        TestData.array1(session).select(as_array("ARR1")),
        [Row("[\n  1,\n  2,\n  3\n]"), Row("[\n  6,\n  7,\n  8\n]")],
        sort=False,
    )
    Utils.check_answer(
        TestData.variant1(session).select(
            as_array("arr1"), as_array("bool1"), as_array("str1")
        ),
        [
            Row('[\n  "Example"\n]', None, None),
        ],
        sort=False,
    )


def test_as_binary(session):
    Utils.check_answer(
        TestData.variant1(session).select(
            as_binary(col("bin1")), as_binary(col("bool1")), as_binary(col("str1"))
        ),
        [
            Row(bytearray([115, 110, 111, 119]), None, None),
        ],
        sort=False,
    )

    # same as above, but pass str instead of Column
    Utils.check_answer(
        TestData.variant1(session).select(
            as_binary("bin1"), as_binary("bool1"), as_binary("str1")
        ),
        [
            Row(bytearray([115, 110, 111, 119]), None, None),
        ],
        sort=False,
    )


def test_as_char_as_varchar(session):
    Utils.check_answer(
        TestData.variant1(session).select(
            as_char(col("str1")), as_char(col("bin1")), as_char(col("bool1"))
        ),
        [Row("X", None, None)],
        sort=False,
    )
    Utils.check_answer(
        TestData.variant1(session).select(
            as_varchar(col("str1")), as_varchar(col("bin1")), as_varchar(col("bool1"))
        ),
        [Row("X", None, None)],
        sort=False,
    )

    # same as above, but pass str instead of Column
    Utils.check_answer(
        TestData.variant1(session).select(
            as_char("str1"), as_char("bin1"), as_char("bool1")
        ),
        [Row("X", None, None)],
        sort=False,
    )
    Utils.check_answer(
        TestData.variant1(session).select(
            as_varchar("str1"), as_varchar("bin1"), as_varchar("bool1")
        ),
        [Row("X", None, None)],
        sort=False,
    )


def test_as_date(session):
    Utils.check_answer(
        TestData.variant1(session).select(
            as_date(col("date1")), as_date(col("time1")), as_date(col("bool1"))
        ),
        [Row(date(2017, 2, 24), None, None)],
        sort=False,
    )

    # same as above, but pass str instead of Column
    Utils.check_answer(
        TestData.variant1(session).select(
            as_date("date1"), as_date("time1"), as_date("bool1")
        ),
        [Row(date(2017, 2, 24), None, None)],
        sort=False,
    )


def test_as_decimal_as_number(session):
    Utils.check_answer(
        TestData.variant1(session).select(
            as_decimal(col("decimal1")),
            as_decimal(col("double1")),
            as_decimal(col("num1")),
        ),
        [
            Row(1, None, 15),
        ],
        sort=False,
    )

    assert (
        TestData.variant1(session)
        .select(as_decimal(col("decimal1"), 6))
        .collect()[0][0]
        == 1
    )

    assert (
        float(
            TestData.variant1(session)
            .select(as_decimal(col("decimal1"), 6, 3))
            .collect()[0][0]
        )
        == 1.23
    )

    Utils.check_answer(
        TestData.variant1(session).select(
            as_number(col("decimal1")),
            as_number(col("double1")),
            as_number(col("num1")),
        ),
        [
            Row(1, None, 15),
        ],
        sort=False,
    )

    assert (
        TestData.variant1(session).select(as_number(col("decimal1"), 6)).collect()[0][0]
        == 1
    )

    assert (
        float(
            TestData.variant1(session)
            .select(as_number(col("decimal1"), 6, 3))
            .collect()[0][0]
        )
        == 1.23
    )

    # same as above, but pass str instead of Column
    Utils.check_answer(
        TestData.variant1(session).select(
            as_decimal("decimal1"),
            as_decimal("double1"),
            as_decimal("num1"),
        ),
        [
            Row(1, None, 15),
        ],
        sort=False,
    )

    assert (
        TestData.variant1(session).select(as_decimal("decimal1", 6)).collect()[0][0]
        == 1
    )

    assert (
        float(
            TestData.variant1(session)
            .select(as_decimal("decimal1", 6, 3))
            .collect()[0][0]
        )
        == 1.23
    )

    Utils.check_answer(
        TestData.variant1(session).select(
            as_number("decimal1"),
            as_number("double1"),
            as_number("num1"),
        ),
        [
            Row(1, None, 15),
        ],
        sort=False,
    )

    assert (
        TestData.variant1(session).select(as_number("decimal1", 6)).collect()[0][0] == 1
    )

    assert (
        float(
            TestData.variant1(session)
            .select(as_number("decimal1", 6, 3))
            .collect()[0][0]
        )
        == 1.23
    )


def test_as_double_as_real(session):
    Utils.check_answer(
        TestData.variant1(session).select(
            as_double(col("decimal1")),
            as_double(col("double1")),
            as_double(col("num1")),
            as_double(col("bool1")),
        ),
        [Row(1.23, 3.21, 15.0, None)],
        sort=False,
    )

    Utils.check_answer(
        TestData.variant1(session).select(
            as_real(col("decimal1")),
            as_real(col("double1")),
            as_real(col("num1")),
            as_real(col("bool1")),
        ),
        [Row(1.23, 3.21, 15.0, None)],
        sort=False,
    )

    # same as above, but pass str instead of Column
    Utils.check_answer(
        TestData.variant1(session).select(
            as_double("decimal1"),
            as_double("double1"),
            as_double("num1"),
            as_double("bool1"),
        ),
        [Row(1.23, 3.21, 15.0, None)],
        sort=False,
    )

    Utils.check_answer(
        TestData.variant1(session).select(
            as_real("decimal1"),
            as_real("double1"),
            as_real("num1"),
            as_real("bool1"),
        ),
        [Row(1.23, 3.21, 15.0, None)],
        sort=False,
    )


def test_as_integer(session):
    Utils.check_answer(
        TestData.variant1(session).select(
            as_integer(col("decimal1")),
            as_integer(col("double1")),
            as_integer(col("num1")),
            as_integer(col("bool1")),
        ),
        [Row(1, None, 15, None)],
        sort=False,
    )

    # same as above, but pass str instead of Column
    Utils.check_answer(
        TestData.variant1(session).select(
            as_integer("decimal1"),
            as_integer("double1"),
            as_integer("num1"),
            as_integer("bool1"),
        ),
        [Row(1, None, 15, None)],
        sort=False,
    )


def test_as_object(session):
    Utils.check_answer(
        TestData.variant1(session).select(
            as_object(col("obj1")), as_object(col("arr1")), as_object(col("str1"))
        ),
        [Row('{\n  "Tree": "Pine"\n}', None, None)],
        sort=False,
    )

    # same as above, but pass str instead of Column
    Utils.check_answer(
        TestData.variant1(session).select(
            as_object("obj1"), as_object("arr1"), as_object("str1")
        ),
        [Row('{\n  "Tree": "Pine"\n}', None, None)],
        sort=False,
    )


def test_timestamp_tz_from_parts(session):
    try:
        if not IS_IN_STORED_PROC:
            session.sql('alter session set timezone="America/Los_Angeles"').collect()
        df = session.create_dataframe(
            [[2022, 4, 1, 11, 11, 0, "America/Los_Angeles"]],
            schema=["year", "month", "day", "hour", "minute", "second", "timezone"],
        )
        Utils.check_answer(
            df.select(
                timestamp_tz_from_parts(
                    "year",
                    "month",
                    "day",
                    "hour",
                    "minute",
                    "second",
                    nanoseconds=987654321,
                    timezone="timezone",
                )
            ),
            [
                Row(
                    datetime.strptime(
                        "2022-04-01 11:11:00.987654 -07:00", "%Y-%m-%d %H:%M:%S.%f %z"
                    )
                )
            ],
        )

        Utils.check_answer(
            df.select(
                timestamp_tz_from_parts(
                    "year",
                    "month",
                    "day",
                    "hour",
                    "minute",
                    "second",
                    nanoseconds=987654321,
                )
            ),
            [
                Row(
                    datetime.strptime(
                        "2022-04-01 11:11:00.987654 -07:00", "%Y-%m-%d %H:%M:%S.%f %z"
                    )
                )
            ],
        )

        Utils.check_answer(
            df.select(
                timestamp_tz_from_parts(
                    "year",
                    "month",
                    "day",
                    "hour",
                    "minute",
                    "second",
                    timezone="timezone",
                )
            ),
            [
                Row(
                    datetime.strptime(
                        "2022-04-01 11:11:00 -07:00", "%Y-%m-%d %H:%M:%S %z"
                    )
                )
            ],
        )

        Utils.check_answer(
            df.select(
                timestamp_tz_from_parts(
                    "year", "month", "day", "hour", "minute", "second"
                )
            ),
            [
                Row(
                    datetime.strptime(
                        "2022-04-01 11:11:00 -07:00", "%Y-%m-%d %H:%M:%S %z"
                    )
                )
            ],
        )
    finally:
        if not IS_IN_STORED_PROC:
            session.sql("alter session unset timezone").collect()


@pytest.mark.localtest
def test_convert_timezone(session, local_testing_mode):
    with parameter_override(
        session,
        "timezone",
        "America/Los_Angeles",
        not IS_IN_STORED_PROC and not local_testing_mode,
    ):
        LocalTimezone.set_local_timezone(pytz.timezone("Etc/GMT+8"))

        df = TestData.datetime_primitives1(session).select(
            "timestamp", "timestamp_ntz", "timestamp_ltz", "timestamp_tz"
        )

        Utils.check_answer(
            df.select(*[convert_timezone(lit("UTC"), col) for col in df.columns]),
            [
                Row(
                    datetime(2024, 2, 1, 20, 0, tzinfo=pytz.UTC),
                    datetime(2017, 2, 24, 20, 0, 0, 456000, tzinfo=pytz.UTC),
                    datetime(2017, 2, 24, 12, 0, 0, 123000, tzinfo=pytz.UTC),
                    datetime(2017, 2, 24, 13, 0, 0, 789000, tzinfo=pytz.UTC),
                )
            ],
        )

        LocalTimezone.set_local_timezone()


def test_time_from_parts(session):
    df = session.create_dataframe(
        [[11, 11, 0, 987654321]], schema=["hour", "minute", "second", "nanoseconds"]
    )

    Utils.check_answer(
        df.select(
            time_from_parts("hour", "minute", "second", nanoseconds="nanoseconds")
        ),
        [Row(time(11, 11, 0, 987654))],
    )

    Utils.check_answer(
        df.select(time_from_parts("hour", "minute", "second")), [Row(time(11, 11, 0))]
    )


@pytest.mark.localtest
def test_columns_from_timestamp_parts():
    func_name = "test _columns_from_timestamp_parts"
    y, m, d = _columns_from_timestamp_parts(func_name, "year", "month", 8)
    assert y._expression.name == '"YEAR"'
    assert m._expression.name == '"MONTH"'
    assert d._expression.value == 8

    y, m, d, h, min_, s = _columns_from_timestamp_parts(
        func_name, "year", "month", "day", 24, 60, 17
    )
    assert y._expression.name == '"YEAR"'
    assert m._expression.name == '"MONTH"'
    assert d._expression.name == '"DAY"'
    assert h._expression.value == 24
    assert min_._expression.value == 60
    assert s._expression.value == 17


@pytest.mark.localtest
def test_columns_from_timestamp_parts_negative():
    with pytest.raises(ValueError, match="Incorrect number of args passed"):
        _columns_from_timestamp_parts("neg test", "year", "month")


@pytest.mark.localtest
def test_timestamp_from_parts_internal():
    func_name = "test _timestamp_from_parts_internal"
    date_expr, time_expr = _timestamp_from_parts_internal(func_name, "date", "time")
    assert date_expr._expression.name == '"DATE"'
    assert time_expr._expression.name == '"TIME"'

    # ns and tz active
    y, m, d, h, min_, s, ns, tz = _timestamp_from_parts_internal(
        "timestamp_from_parts", "y", "m", "d", "h", "min", "s", "ns", "tz"
    )
    assert y._expression.name == '"Y"'
    assert m._expression.name == '"M"'
    assert d._expression.name == '"D"'
    assert h._expression.name == '"H"'
    assert min_._expression.name == '"MIN"'
    assert s._expression.name == '"S"'
    assert ns._expression.name == '"NS"'
    assert tz._expression.name == "tz"

    # ns active | tz non-active
    y, m, d, h, min_, s, ns = _timestamp_from_parts_internal(
        func_name, "y", "m", "d", "h", "min", "s", "ns"
    )
    assert y._expression.name == '"Y"'
    assert m._expression.name == '"M"'
    assert d._expression.name == '"D"'
    assert h._expression.name == '"H"'
    assert min_._expression.name == '"MIN"'
    assert s._expression.name == '"S"'
    assert ns._expression.name == '"NS"'

    # ns non-active | tz active
    y, m, d, h, min_, s, ns, tz = _timestamp_from_parts_internal(
        "timestamp_from_parts", "y", "m", "d", "h", "min", "s", timezone="tz"
    )
    assert y._expression.name == '"Y"'
    assert m._expression.name == '"M"'
    assert d._expression.name == '"D"'
    assert h._expression.name == '"H"'
    assert min_._expression.name == '"MIN"'
    assert s._expression.name == '"S"'
    assert ns._expression.value == 0
    assert tz._expression.name == "tz"

    # ns non-active | tz non-active
    y, m, d, h, min_, s = _timestamp_from_parts_internal(
        func_name, "y", "m", "d", "h", "min", "s"
    )
    assert y._expression.name == '"Y"'
    assert m._expression.name == '"M"'
    assert d._expression.name == '"D"'
    assert h._expression.name == '"H"'
    assert min_._expression.name == '"MIN"'
    assert s._expression.name == '"S"'


@pytest.mark.localtest
def test_timestamp_from_parts_internal_negative():
    func_name = "negative test"
    with pytest.raises(ValueError, match="expected 2 or 6 required arguments"):
        _timestamp_from_parts_internal(func_name, 1)

    with pytest.raises(ValueError, match="does not accept timezone as an argument"):
        _timestamp_from_parts_internal(func_name, 1, 2, 3, 4, 5, 6, 7, 8)


def test_as_time(session):
    Utils.check_answer(
        TestData.variant1(session).select(
            as_time(col("time1")), as_time(col("date1")), as_time(col("timestamp_tz1"))
        ),
        [Row(time(20, 57, 1, 123456), None, None)],
        sort=False,
    )

    # same as above, but pass str instead of Column
    Utils.check_answer(
        TestData.variant1(session).select(
            as_time("time1"), as_time("date1"), as_time("timestamp_tz1")
        ),
        [Row(time(20, 57, 1, 123456), None, None)],
        sort=False,
    )


@pytest.mark.parametrize(
    "as_type,expected",
    [
        (
            as_timestamp_ntz,
            Row(
                None,
                None,
                None,
                None,
                None,
                datetime(2024, 2, 1, 12, 0),
                datetime(2017, 2, 24, 12, 0, 0, 456000),
                None,
                None,
            ),
        ),
        (
            as_timestamp_ltz,
            Row(
                None,
                None,
                None,
                None,
                None,
                None,
                None,
                datetime(
                    2017, 2, 24, 4, 0, 0, 123000, tzinfo=pytz.timezone("Etc/GMT+8")
                ),
                None,  # not using America/Los_Angeles because pytz assign -7:53 timezone offset to it
            ),
        ),
        (
            as_timestamp_tz,
            Row(
                None,
                None,
                None,
                None,
                None,
                None,
                None,
                None,
                datetime(
                    2017, 2, 24, 14, 0, 0, 789000, tzinfo=pytz.timezone("Etc/GMT-1")
                ),
            ),
        ),
    ],
)
def test_as_timestamp_all(as_type, expected, session, local_testing_mode):
    with parameter_override(
        session,
        "timezone",
        "America/Los_Angeles",
        not IS_IN_STORED_PROC and not local_testing_mode,
    ):
        LocalTimezone.set_local_timezone(pytz.timezone("Etc/GMT+8"))
        df = TestData.variant_datetimes1(session)

        # Query as string column
        Utils.check_answer(
            df.select(*[as_type(column) for column in df.columns]),
            expected,
            sort=False,
        )

        # Query with column objects
        Utils.check_answer(
            df.select(*[as_type(col(column)) for column in df.columns]),
            expected,
            sort=False,
        )
        LocalTimezone.set_local_timezone()


def test_to_array(session):
    integer1 = TestData.integer1(session)
    Utils.check_answer(
        integer1.select(to_array(col("a"))),
        [Row("[\n  1\n]"), Row("[\n  2\n]"), Row("[\n  3\n]")],
        sort=False,
    )

    # same as above, but pass str instead of Column
    Utils.check_answer(
        integer1.select(to_array("a")),
        [Row("[\n  1\n]"), Row("[\n  2\n]"), Row("[\n  3\n]")],
        sort=False,
    )


def test_to_json(session):
    Utils.check_answer(
        TestData.integer1(session).select(to_json(col("a"))),
        [Row("1"), Row("2"), Row("3")],
        sort=False,
    )
    Utils.check_answer(
        TestData.variant1(session).select(to_json(col("time1"))),
        [Row('"20:57:01"')],
        sort=False,
    )

    # same as above, but pass str instead of Column
    Utils.check_answer(
        TestData.integer1(session).select(to_json("a")),
        [Row("1"), Row("2"), Row("3")],
        sort=False,
    )
    Utils.check_answer(
        TestData.variant1(session).select(to_json("time1")),
        [Row('"20:57:01"')],
        sort=False,
    )


def test_to_object(session):
    variant1 = TestData.variant1(session)
    Utils.check_answer(
        variant1.select(to_object(col("obj1"))), [Row('{\n  "Tree": "Pine"\n}')]
    )

    # same as above, but pass str instead of Column
    Utils.check_answer(
        variant1.select(to_object("obj1")), [Row('{\n  "Tree": "Pine"\n}')]
    )


def test_to_variant(session):
    integer1 = TestData.integer1(session)
    Utils.check_answer(
        integer1.select(to_variant(col("a"))),
        [Row("1"), Row("2"), Row("3")],
        sort=False,
    )
    assert integer1.select(to_variant(col("a"))).collect()[0][0] == "1"

    # same as above, but pass str instead of Column
    assert integer1.select(to_variant("a")).collect()[0][0] == "1"


def test_to_xml(session):
    Utils.check_answer(
        TestData.integer1(session).select(to_xml(col("a"))),
        [
            Row('<SnowflakeData type="INTEGER">1</SnowflakeData>'),
            Row('<SnowflakeData type="INTEGER">2</SnowflakeData>'),
            Row('<SnowflakeData type="INTEGER">3</SnowflakeData>'),
        ],
        sort=False,
    )
    # same as above, but pass str instead of Column
    Utils.check_answer(
        TestData.integer1(session).select(to_xml("a")),
        [
            Row('<SnowflakeData type="INTEGER">1</SnowflakeData>'),
            Row('<SnowflakeData type="INTEGER">2</SnowflakeData>'),
            Row('<SnowflakeData type="INTEGER">3</SnowflakeData>'),
        ],
        sort=False,
    )


def test_to_geography(session):
    geography_string = """{
  "coordinates": [
    30,
    10
  ],
  "type": "Point"
}"""
    geography = TestData.geography(session)
    Utils.check_answer(
        geography.select(to_geography(col("a"))),
        [Row(geography_string)],
        sort=False,
    )
    assert geography.select(to_geography(col("a"))).collect()[0][0] == geography_string

    # same as above, but pass str instead of Column
    assert geography.select(to_geography("a")).collect()[0][0] == geography_string


def test_to_geometry(session):
    geometry_string = """{
  "coordinates": [
    3.000000000000000e+01,
    1.000000000000000e+01
  ],
  "type": "Point"
}"""
    geometry = TestData.geometry(session)
    Utils.check_answer(
        geometry.select(to_geometry(col("a"))),
        [Row(geometry_string)],
        sort=False,
    )
    assert geometry.select(to_geometry(col("a"))).collect()[0][0] == geometry_string

    # same as above, but pass str instead of Column
    assert geometry.select(to_geometry("a")).collect()[0][0] == geometry_string


@pytest.mark.parametrize("a", ["a", col("a")])
def test_typeof(session, a):
    Utils.check_answer(
        TestData.integer1(session).select(typeof(a)),
        [Row("INTEGER")] * 3,
        sort=False,
    )


@pytest.mark.parametrize("obj, k", [("obj", "k"), (col("obj"), col("k"))])
def test_get_ignore_case(session, obj, k):
    Utils.check_answer(
        TestData.object2(session).select(get_ignore_case(obj, k)),
        [Row("21"), Row(None)],
        sort=False,
    )

    Utils.check_answer(
        TestData.object2(session).select(get_ignore_case(obj, lit("AGE"))),
        [Row("21"), Row("26")],
        sort=False,
    )


@pytest.mark.parametrize("column", ["obj", col("obj")])
def test_object_keys(session, column):
    Utils.check_answer(
        TestData.object2(session).select(object_keys(column)),
        [
            Row('[\n  "age",\n  "name",\n  "zip"\n]'),
            Row('[\n  "age",\n  "name",\n  "zip"\n]'),
        ],
        sort=False,
    )


@pytest.mark.parametrize(
    "v, t2, t3, instance, zero",
    [
        ("v", "t2", "t3", "instance", 0),
        (col("v"), col("t2"), col("t3"), col("instance"), lit(0)),
    ],
)
def test_xmlget(session, v, t2, t3, instance, zero):
    Utils.check_answer(
        TestData.valid_xml1(session).select(get_ignore_case(xmlget(v, t2), lit("$"))),
        [Row('"bar"'), Row(None), Row('"foo"')],
        sort=False,
    )

    Utils.check_answer(
        TestData.valid_xml1(session).select(
            get_ignore_case(xmlget(v, t2, zero), lit("$"))
        ),
        [Row('"bar"'), Row(None), Row('"foo"')],
        sort=False,
    )

    # Scala assert getVariant() here. snowpark-python doesn't have class Variant so skip it.

    Utils.check_answer(
        TestData.valid_xml1(session).select(
            get_ignore_case(xmlget(v, t3, lit("0")), lit("@"))
        ),
        [Row('"t3"'), Row(None), Row(None)],
        sort=False,
    )

    Utils.check_answer(
        TestData.valid_xml1(session).select(
            get_ignore_case(xmlget(col("v"), t2, instance), lit("$"))
        ),
        [Row('"bar"'), Row(None), Row('"bar"')],
        sort=False,
    )


@pytest.mark.parametrize("v, k", [("v", "k"), (col("v"), col("k"))])
def test_get_path(session, v, k):
    Utils.check_answer(
        TestData.valid_json1(session).select(get_path(v, k)),
        [Row("null"), Row('"foo"'), Row(None), Row(None)],
        sort=False,
    )


def test_get(session):
    Utils.check_answer(
        [Row("21"), Row(None)],
        TestData.object2(session).select(get(col("obj"), col("k"))),
        sort=False,
    )
    Utils.check_answer(
        [Row(None), Row(None)],
        TestData.object2(session).select(get(col("obj"), lit("AGE"))),
        sort=False,
    )

    # Same as above, but pass str instead of Column
    Utils.check_answer(
        [Row("21"), Row(None)],
        TestData.object2(session).select(get("obj", "k")),
        sort=False,
    )

    Utils.check_answer(
        [Row(None), Row(None)],
        TestData.object2(session).select(get("obj", lit("AGE"))),
        sort=False,
    )


@pytest.mark.parametrize("col_a", ["A", col("A")])
def test_approx_count_distinct(session, col_a):
    Utils.check_answer(
        TestData.duplicated_numbers(session).select(approx_count_distinct(col_a)),
        [Row(3)],
    )


@pytest.mark.parametrize("col_a", ["A", col("A")])
def test_approx_percentile(session, col_a):
    Utils.check_answer(
        TestData.approx_numbers(session).select(approx_percentile(col_a, 0.5)),
        [Row(4.5)],
    )


@pytest.mark.parametrize("col_a", ["A", col("A")])
def test_approx_percentile_accumulate(session, col_a):
    Utils.check_answer(
        TestData.approx_numbers(session).select(approx_percentile_accumulate(col_a)),
        [
            Row(
                '{\n  "state": [\n    0.000000000000000e+00,\n    1.000000000000000e+00,\n    '
                + "1.000000000000000e+00,\n    1.000000000000000e+00,\n    2.000000000000000e+00,\n    "
                + "1.000000000000000e+00,\n    3.000000000000000e+00,\n    1.000000000000000e+00,\n    "
                + "4.000000000000000e+00,\n    1.000000000000000e+00,\n    5.000000000000000e+00,\n    "
                + "1.000000000000000e+00,\n    6.000000000000000e+00,\n    1.000000000000000e+00,\n    "
                + "7.000000000000000e+00,\n    1.000000000000000e+00,\n    8.000000000000000e+00,\n    "
                + "1.000000000000000e+00,\n    9.000000000000000e+00,\n    1.000000000000000e+00\n  ],\n  "
                + '"type": "tdigest",\n  "version": 1\n}'
            )
        ],
    )


@pytest.mark.parametrize("col_a", ["A", col("A")])
def test_approx_percentile_estimate(session, col_a):
    Utils.check_answer(
        TestData.approx_numbers(session).select(
            approx_percentile_estimate(approx_percentile_accumulate(col_a), 0.5)
        ),
        TestData.approx_numbers(session).select(approx_percentile(col_a, 0.5)),
    )


@pytest.mark.parametrize("col_a, col_b", [("A", "B"), (col("A"), col("B"))])
def test_approx_percentile_combine(session, col_a, col_b):
    df1 = (
        TestData.approx_numbers(session)
        .select(col_a)
        .where(col("a") >= lit(3))
        .select(approx_percentile_accumulate(col_a).as_("b"))
    )
    df2 = TestData.approx_numbers(session).select(
        approx_percentile_accumulate(col_a).as_("b")
    )
    df = df1.union(df2)
    Utils.check_answer(
        df.select(approx_percentile_combine(col_b)),
        [
            Row(
                '{\n  "state": [\n    0.000000000000000e+00,\n    1.000000000000000e+00,\n    '
                + "1.000000000000000e+00,\n    1.000000000000000e+00,\n    2.000000000000000e+00,\n    "
                + "1.000000000000000e+00,\n    3.000000000000000e+00,\n    1.000000000000000e+00,\n    "
                + "3.000000000000000e+00,\n    1.000000000000000e+00,\n    4.000000000000000e+00,\n    "
                + "1.000000000000000e+00,\n    4.000000000000000e+00,\n    1.000000000000000e+00,\n    "
                + "5.000000000000000e+00,\n    1.000000000000000e+00,\n    5.000000000000000e+00,\n    "
                + "1.000000000000000e+00,\n    6.000000000000000e+00,\n    1.000000000000000e+00,\n    "
                + "6.000000000000000e+00,\n    1.000000000000000e+00,\n    7.000000000000000e+00,\n    "
                + "1.000000000000000e+00,\n    7.000000000000000e+00,\n    1.000000000000000e+00,\n    "
                + "8.000000000000000e+00,\n    1.000000000000000e+00,\n    8.000000000000000e+00,\n    "
                + "1.000000000000000e+00,\n    9.000000000000000e+00,\n    1.000000000000000e+00,\n    "
                + '9.000000000000000e+00,\n    1.000000000000000e+00\n  ],\n  "type": "tdigest",\n  '
                + '"version": 1\n}'
            )
        ],
    )


@pytest.mark.localtest
def test_iff(session, local_testing_mode):
    df = session.create_dataframe(
        [(True, 2, 2, 4), (False, 12, 12, 14), (True, 22, 23, 24)],
        schema=["a", "b", "c", "d"],
    )
    Utils.check_answer(
        df.select("a", "b", "d", iff(col("a"), col("b"), col("d"))),
        [Row(True, 2, 4, 2), Row(False, 12, 14, 14), Row(True, 22, 24, 22)],
        sort=False,
    )
    Utils.check_answer(
        df.select("b", "c", "d", iff(col("b") == col("c"), col("b"), col("d"))),
        [Row(2, 2, 4, 2), Row(12, 12, 14, 12), Row(22, 23, 24, 24)],
        sort=False,
    )

    if not local_testing_mode:
        # accept sql expression
        Utils.check_answer(
            df.select("b", "c", "d", iff("b = c", col("b"), col("d"))),
            [Row(2, 2, 4, 2), Row(12, 12, 14, 12), Row(22, 23, 24, 24)],
            sort=False,
        )


def test_cume_dist(session):
    Utils.check_answer(
        TestData.xyz(session).select(
            cume_dist().over(Window.partition_by(col("X")).order_by(col("Y")))
        ),
        [Row(0.3333333333333333), Row(1.0), Row(1.0), Row(1.0), Row(1.0)],
        sort=False,
    )


def test_dense_rank(session):
    Utils.check_answer(
        TestData.xyz(session).select(dense_rank().over(Window.order_by(col("X")))),
        [Row(1), Row(1), Row(2), Row(2), Row(2)],
        sort=False,
    )


@pytest.mark.localtest
@pytest.mark.parametrize("col_z", ["Z", col("Z")])
def test_lag(session, col_z, local_testing_mode):
    Utils.check_answer(
        TestData.xyz(session).select(
            lag(col_z, 1, 0).over(Window.partition_by(col("X")).order_by(col("X")))
        ),
        [Row(0), Row(10), Row(1), Row(0), Row(1)],
        sort=local_testing_mode,
    )

    Utils.check_answer(
        TestData.xyz(session).select(
            lag(col_z, 1).over(Window.partition_by(col("X")).order_by(col("X")))
        ),
        [Row(None), Row(10), Row(1), Row(None), Row(1)],
        sort=local_testing_mode,
    )

    Utils.check_answer(
        TestData.xyz(session).select(
            lag(col_z).over(Window.partition_by(col("X")).order_by(col("X")))
        ),
        [Row(None), Row(10), Row(1), Row(None), Row(1)],
        sort=local_testing_mode,
    )


@pytest.mark.localtest
@pytest.mark.parametrize("col_z", ["Z", col("Z")])
def test_lead(session, col_z, local_testing_mode):
    Utils.check_answer(
        TestData.xyz(session).select(
            lead(col_z, 1, 0).over(Window.partition_by(col("X")).order_by(col("X")))
        ),
        [Row(1), Row(3), Row(0), Row(3), Row(0)],
        sort=local_testing_mode,
    )

    Utils.check_answer(
        TestData.xyz(session).select(
            lead(col_z, 1).over(Window.partition_by(col("X")).order_by(col("X")))
        ),
        [Row(1), Row(3), Row(None), Row(3), Row(None)],
        sort=local_testing_mode,
    )

    Utils.check_answer(
        TestData.xyz(session).select(
            lead(col_z).over(Window.partition_by(col("X")).order_by(col("X")))
        ),
        [Row(1), Row(3), Row(None), Row(3), Row(None)],
        sort=local_testing_mode,
    )


@pytest.mark.localtest
@pytest.mark.parametrize("col_z", ["Z", col("Z")])
def test_last_value(session, col_z):
    Utils.check_answer(
        TestData.xyz(session).select(
            last_value(col_z).over(Window.partition_by(col("X")).order_by(col("Z")))
        ),
        [Row(3), Row(3), Row(10), Row(10), Row(10)],
        sort=False,
    )


@pytest.mark.localtest
@pytest.mark.parametrize("col_z", ["Z", col("Z")])
def test_first_value(session, col_z):
    Utils.check_answer(
        TestData.xyz(session).select(
            first_value(col_z).over(Window.partition_by(col("X")).order_by(col("Z")))
        ),
        [Row(1), Row(1), Row(1), Row(1), Row(1)],
        sort=False,
    )


@pytest.mark.parametrize("col_n", ["n", col("n"), 4, 0])
def test_ntile(session, col_n):
    df = TestData.xyz(session)
    if not isinstance(col_n, int):
        df = df.with_column("n", lit(4))
    if isinstance(col_n, int) and col_n == 0:
        with pytest.raises(
            SnowparkSQLException, match="NTILE argument must be at least 1"
        ):
            df.select(
                ntile(col_n).over(Window.partition_by(col("X")).order_by(col("Y")))
            ).collect()
    else:
        Utils.check_answer(
            df.select(
                ntile(col_n).over(Window.partition_by(col("X")).order_by(col("Y")))
            ),
            [Row(1), Row(2), Row(3), Row(1), Row(2)],
            sort=False,
        )


def test_percent_rank(session):
    Utils.check_answer(
        TestData.xyz(session).select(
            percent_rank().over(Window.partition_by(col("X")).order_by(col("Y")))
        ),
        [Row(0.0), Row(0.5), Row(0.5), Row(0.0), Row(0.0)],
        sort=False,
    )


def test_rank(session):
    Utils.check_answer(
        TestData.xyz(session).select(
            rank().over(Window.partition_by(col("X")).order_by(col("Y")))
        ),
        [Row(1), Row(2), Row(2), Row(1), Row(1)],
        sort=False,
    )


def test_row_number(session):
    Utils.check_answer(
        TestData.xyz(session).select(
            row_number().over(Window.partition_by(col("X")).order_by(col("Y")))
        ),
        [Row(1), Row(2), Row(3), Row(1), Row(2)],
        sort=False,
    )


def test_listagg(session):
    df = session.create_dataframe([1, 2, 3, 2, 4, 5], schema=["col"])
    Utils.check_answer(
        df.select(listagg(df["col"]).within_group(df["col"].asc())), [Row("122345")]
    )
    Utils.check_answer(
        df.select(listagg("col", ",").within_group(df["col"].asc())),
        [Row("1,2,2,3,4,5")],
    )
    Utils.check_answer(
        df.select(listagg(df.col("col"), ",", True).within_group(df["col"].asc())),
        [Row("1,2,3,4,5")],
    )
    Utils.check_answer(
        df.select(listagg("col", "'", True).within_group(df["col"].asc())),
        [Row("1'2'3'4'5")],
    )


@pytest.mark.parametrize(
    "col_expr, col_scale", [("expr", 1), (col("expr"), col("scale"))]
)
def test_trunc(session, col_expr, col_scale):
    df = session.create_dataframe([(3.14, 1)], schema=["expr", "scale"])
    Utils.check_answer(df.select(trunc(col_expr, col_scale)), [Row(3.1)])


@pytest.mark.parametrize("col_A, col_scale", [("A", 0), (col("A"), lit(0))])
def test_round(session, col_A, col_scale):
    Utils.check_answer(
        TestData.double1(session).select(round(col_A, col_scale)),
        [Row(1.0), Row(2.0), Row(3.0)],
    )


@pytest.mark.parametrize("col_A", ["A", col("A")])
def test_sin_sinh(session, col_A):
    Utils.check_answer(
        TestData.double2(session).select(sin(col_A), sinh(col_A)),
        [
            Row(0.09983341664682815, 0.10016675001984403),
            Row(0.19866933079506122, 0.20133600254109402),
            Row(0.29552020666133955, 0.3045202934471426),
        ],
        sort=False,
    )


@pytest.mark.parametrize("col_A, col_B", [("A", "B"), (col("A"), col("B"))])
def test_cos_cosh(session, col_A, col_B):
    Utils.check_answer(
        TestData.double2(session).select(cos(col_A), cosh(col_B)),
        [
            Row(0.9950041652780258, 1.1276259652063807),
            Row(0.9800665778412416, 1.1854652182422676),
            Row(0.955336489125606, 1.255169005630943),
        ],
        sort=False,
    )


@pytest.mark.parametrize("col_A", ["A", col("A")])
def test_tan_tanh(session, col_A):
    Utils.check_answer(
        TestData.double2(session).select(tan(col_A), tanh(col_A)),
        [
            Row(0.10033467208545055, 0.09966799462495582),
            Row(0.2027100355086725, 0.197375320224904),
            Row(0.30933624960962325, 0.2913126124515909),
        ],
        sort=False,
    )


@pytest.mark.parametrize("col_A", ["A", col("A")])
def test_asin_acos(session, col_A):
    Utils.check_answer(
        TestData.double2(session).select(acos(col_A), asin(col_A)),
        [
            Row(1.4706289056333368, 0.1001674211615598),
            Row(1.369438406004566, 0.2013579207903308),
            Row(1.2661036727794992, 0.3046926540153975),
        ],
        sort=False,
    )


@pytest.mark.parametrize("col_A, col_B", [("A", "B"), (col("A"), col("B"))])
def test_atan_atan2(session, col_A, col_B):
    Utils.check_answer(
        TestData.double2(session).select(atan(col_B), atan(col_A)),
        [
            Row(0.4636476090008061, 0.09966865249116204),
            Row(0.5404195002705842, 0.19739555984988078),
            Row(0.6107259643892086, 0.2914567944778671),
        ],
        sort=False,
    )

    Utils.check_answer(
        TestData.double2(session).select(atan2(col_B, col_A)),
        [Row(1.373400766945016), Row(1.2490457723982544), Row(1.1659045405098132)],
        sort=False,
    )


@pytest.mark.parametrize("col_A, col_B", [("A", "B"), (col("A"), col("B"))])
def test_degrees(session, col_A, col_B):
    Utils.check_answer(
        TestData.double2(session).select(degrees(col_A), degrees(col_B)),
        [
            Row(5.729577951308233, 28.64788975654116),
            Row(11.459155902616466, 34.37746770784939),
            Row(17.188733853924695, 40.10704565915762),
        ],
        sort=False,
    )


@pytest.mark.parametrize("col_A", ["A", col("A")])
def test_radians(session, col_A):
    Utils.check_answer(
        TestData.double1(session).select(radians(col_A)),
        [
            Row(0.019390607989657),
            Row(0.038781215979314),
            Row(0.058171823968971005),
        ],
        sort=False,
    )


@pytest.mark.parametrize("col_A", ["A", col("A")])
def test_factorial(session, col_A):
    Utils.check_answer(
        TestData.integer1(session).select(factorial(col_A)),
        [Row(1), Row(2), Row(6)],
        sort=False,
    )


@pytest.mark.parametrize("col_0, col_2, col_4", [(0, 2, 4), (lit(0), lit(2), lit(4))])
def test_div0(session, col_0, col_2, col_4):
    Utils.check_answer(
        TestData.zero1(session).select(div0(col_2, col_0), div0(col_4, col_2)),
        [Row(0.0, 2.0)],
    )


@pytest.mark.parametrize("col_A", ["A", col("A")])
def test_md5_sha1_sha2(session, col_A):
    Utils.check_answer(
        TestData.string1(session).select(md5(col_A), sha1(col_A), sha2(col_A, 224)),
        [
            Row(
                "5a105e8b9d40e1329780d62ea2265d8a",
                "b444ac06613fc8d63795be9ad0beaf55011936ac",
                "aff3c83c40e2f1ae099a0166e1f27580525a9de6acd995f21717e984",
            ),
            Row(
                "ad0234829205b9033196ba818f7a872b",
                "109f4b3c50d7b0df729d299bc6f8e9ef9066971f",
                "35f757ad7f998eb6dd3dd1cd3b5c6de97348b84a951f13de25355177",
            ),
            Row(
                "8ad8757baa8564dc136c1e07507f4a98",
                "3ebfa301dc59196f18593c45e519287a23297589",
                "d2d5c076b2435565f66649edd604dd5987163e8a8240953144ec652f",
            ),
        ],
        sort=False,
    )


@pytest.mark.parametrize("col_B", ["B", col("B")])
def test_ascii(session, col_B):
    Utils.check_answer(
        TestData.string1(session).select(ascii(col_B)),
        [Row(97), Row(98), Row(99)],
        sort=False,
    )


@pytest.mark.localtest
@pytest.mark.parametrize(
    "func,expected",
    [
        (
            initcap,
            [
                Row(
                    "Foo-Bar;Baz",
                    "Qwer,Dvor>Azer",
                    "Lower",
                    "Upper",
                    "Chief Variable Officer",
                    "Lorem Ipsum Dolor Sit Amet",
                )
            ],
        ),
        (
            partial(initcap, delimiters=lit("-")),
            [
                Row(
                    "Foo-Bar;baz",
                    "Qwer,dvor>azer",
                    "Lower",
                    "Upper",
                    "Chief variable officer",
                    "Lorem ipsum dolor sit amet",
                )
            ],
        ),
        (length, [Row(11, 14, 5, 5, 22, 26)]),
        (
            lower,
            [
                Row(
                    "foo-bar;baz",
                    "qwer,dvor>azer",
                    "lower",
                    "upper",
                    "chief variable officer",
                    "lorem ipsum dolor sit amet",
                )
            ],
        ),
        (
            upper,
            [
                Row(
                    "FOO-BAR;BAZ",
                    "QWER,DVOR>AZER",
                    "LOWER",
                    "UPPER",
                    "CHIEF VARIABLE OFFICER",
                    "LOREM IPSUM DOLOR SIT AMET",
                )
            ],
        ),
    ],
)
@pytest.mark.parametrize("use_col", [True, False])
def test_initcap_length_lower_upper(func, expected, use_col, session):
    df = TestData.string8(session)
    Utils.check_answer(
        df.select(*[func(col(c) if use_col else c) for c in df.columns]),
        expected,
        sort=False,
    )


@pytest.mark.parametrize("col_A", ["A", col("A")])
def test_lpad_rpad(session, col_A):
    Utils.check_answer(
        TestData.string2(session).select(
            lpad(col_A, 8, lit("X")), rpad(col_A, 9, lit("S"))
        ),
        [
            Row("XXXasdFg", "asdFgSSSS"),
            Row("XXXXXqqq", "qqqSSSSSS"),
            Row("XXXXXXQw", "QwSSSSSSS"),
        ],
        sort=False,
    )


@pytest.mark.parametrize("col_A", ["A", col("A")])
def test_ltrim_rtrim_trim(session, col_A):
    Utils.check_answer(
        TestData.string3(session).select(ltrim(col_A), rtrim(col_A), trim(col_A)),
        [Row("abcba  ", "  abcba", "abcba"), Row("a12321a   ", " a12321a", "a12321a")],
        sort=False,
    )

    Utils.check_answer(
        TestData.string3(session).select(
            ltrim(col_A, lit(" a")), rtrim(col_A, lit(" a")), trim(col_A, lit("a "))
        ),
        [Row("bcba  ", "  abcb", "bcb"), Row("12321a   ", " a12321", "12321")],
        sort=False,
    )


@pytest.mark.parametrize("col_B", ["B", col("B")])
def test_repeat(session, col_B):
    Utils.check_answer(
        TestData.string1(session).select(repeat(col_B, 3)),
        [Row("aaa"), Row("bbb"), Row("ccc")],
        sort=False,
    )


@pytest.mark.parametrize("col_A", ["A", col("A")])
def test_soundex(session, col_A):
    Utils.check_answer(
        TestData.string4(session).select(soundex(col_A)),
        [Row("a140"), Row("b550"), Row("p200")],
        sort=False,
    )


@pytest.mark.parametrize("col_a", ["a", col("a")])
def test_insert(session, col_a):
    Utils.check_answer(
        TestData.string4(session).select(insert(col_a, 2, 3, lit("abc"))),
        [Row("aabce"), Row("babcna"), Row("pabch")],
        sort=False,
    )


@pytest.mark.parametrize("col_a", ["a", col("a")])
def test_left(session, col_a):
    Utils.check_answer(
        TestData.string4(session).select(left(col_a, 2)),
        [Row("ap"), Row("ba"), Row("pe")],
        sort=False,
    )


@pytest.mark.parametrize("col_a", ["a", col("a")])
def test_right(session, col_a):
    Utils.check_answer(
        TestData.string4(session).select(right(col_a, 2)),
        [Row("le"), Row("na"), Row("ch")],
        sort=False,
    )


@pytest.mark.parametrize("col_a", ["a", col("a")])
def test_regexp_count(session, col_a):
    Utils.check_answer(
        TestData.string4(session).select(regexp_count(col_a, "a")),
        [Row(1), Row(3), Row(1)],
        sort=False,
    )

    Utils.check_answer(
        TestData.string4(session).select(regexp_count(col_a, "a", 2, "c")),
        [Row(0), Row(3), Row(1)],
        sort=False,
    )


@pytest.mark.parametrize("col_a", ["a", col("a")])
def test_replace(session, col_a):
    Utils.check_answer(
        TestData.string4(session).select(replace(col_a, "a")),
        [Row("pple"), Row("bnn"), Row("pech")],
        sort=False,
    )

    Utils.check_answer(
        TestData.string4(session).select(replace(col_a, "a", "z")),
        [Row("zpple"), Row("bznznz"), Row("pezch")],
        sort=False,
    )


@pytest.mark.parametrize("col_a", ["a", col("a")])
def test_charindex(session, col_a):
    Utils.check_answer(
        TestData.string4(session).select(charindex(lit("na"), col_a)),
        [Row(0), Row(3), Row(0)],
        sort=False,
    )

    Utils.check_answer(
        TestData.string4(session).select(charindex(lit("na"), col_a, 4)),
        [Row(0), Row(5), Row(0)],
        sort=False,
    )


@pytest.mark.parametrize("col_a", ["a", col("a")])
def test_collate(session, col_a):
    Utils.check_answer(
        TestData.string3(session).where(collate(col_a, "en_US-trim") == "abcba"),
        [Row("  abcba  ")],
        sort=False,
    )


def test_collation(session):
    Utils.check_answer(
        TestData.zero1(session).select(collation(lit("f").collate("de"))),
        [Row("de")],
    )<|MERGE_RESOLUTION|>--- conflicted
+++ resolved
@@ -1684,7 +1684,6 @@
 
 
 @pytest.mark.localtest
-<<<<<<< HEAD
 @pytest.mark.parametrize(
     "to_type,expected",
     [
@@ -1830,37 +1829,6 @@
             df.select(*[to_date(col(column)) for column in df.columns]), expected
         )
 
-=======
-def test_to_date(session):
-    expected1 = expected2 = [
-        Row(date(2023, 3, 16)),
-        Row(date(2010, 7, 30)),
-        Row(date(2024, 4, 18)),
-    ]
-    expected3 = [
-        Row(date(2024, 4, 18)),
-        Row(None),
-        Row(date(2024, 6, 3)),
-        Row(date(2000, 3, 21)),
-        Row(date(2025, 12, 31)),
-    ]
-    # string type, timestamp type and variant type
-    for df, expected in zip(
-        [
-            TestData.date_primitives1(session),
-            TestData.date_primitives2(session),
-            TestData.date_primitives3(session),
-        ],
-        [expected1, expected2, expected3],
-    ):
-        Utils.check_answer(
-            df.select(*[to_date(column) for column in df.columns]), expected
-        )
-        Utils.check_answer(
-            df.select(*[to_date(col(column)) for column in df.columns]), expected
-        )
-
->>>>>>> d758658b
     expected4 = [
         Row(date(2024, 4, 18)),
         Row(date(1999, 9, 1)),
