--- conflicted
+++ resolved
@@ -12,7 +12,6 @@
 import pytest
 
 from snowflake.snowpark import Row
-<<<<<<< HEAD
 from snowflake.snowpark._internal.packaging_utils import (
     ENVIRONMENT_METADATA_FILE_NAME,
     IMPLICIT_ZIP_FILE_NAME,
@@ -20,11 +19,6 @@
 from snowflake.snowpark.functions import col, count_distinct, sproc, udf
 from snowflake.snowpark.types import DateType, StringType
 from tests.utils import IS_IN_STORED_PROC, IS_WINDOWS, TempObjectType, TestFiles, Utils
-=======
-from snowflake.snowpark.functions import col, count_distinct, udf
-from snowflake.snowpark.types import DateType
-from tests.utils import IS_IN_STORED_PROC, TempObjectType, TestFiles, Utils
->>>>>>> f653e9e5
 
 try:
     import dateutil
@@ -329,8 +323,9 @@
 def test_add_packages_should_fail_if_dependency_package_already_added(session):
     with patch.object(session, "_is_anaconda_terms_acknowledged", lambda: True):
         session.add_packages(["scikit-learn==1.2.0"])
-        with pytest.raises(ValueError, match="Cannot add dependency package"):
+        with pytest.raises(ValueError) as ex_info:
             session.add_packages("sktime")
+        assert "Cannot add dependency package" in str(ex_info)
 
 
 @pytest.mark.skipif(
@@ -367,11 +362,7 @@
 )
 def test_add_requirements_with_native_dependency_force_push(session):
     with patch.object(session, "_is_anaconda_terms_acknowledged", lambda: True):
-<<<<<<< HEAD
         session.add_packages(["catboost"], force_push=True)
-=======
-        session.add_packages(["catboost"])
->>>>>>> f653e9e5
     udf_name = Utils.random_name_for_temp_object(TempObjectType.FUNCTION)
 
     @udf(name=udf_name)
@@ -397,11 +388,7 @@
 def test_add_requirements_with_native_dependency_without_force_push(session):
     with patch.object(session, "_is_anaconda_terms_acknowledged", lambda: True):
         with pytest.raises(RuntimeError) as ex_info:
-<<<<<<< HEAD
             session.add_packages(["catboost"])
-=======
-            session.add_packages(["catboost"], force_push=False)
->>>>>>> f653e9e5
         assert "Your code depends on native dependencies" in str(ex_info)
 
 
@@ -482,10 +469,7 @@
     system_version = f"{sys.version_info[0]}.{sys.version_info[1]}"
 
     if system_version != session._runtime_version_from_requirement:
-        with pytest.raises(
-            ValueError,
-            match="Cloudpickle can only be used to send objects between the exact same version of Python. ",
-        ):
+        with pytest.raises(ValueError) as ex_info:
 
             @udf(name=udf_name)
             def get_numpy_pandas_version() -> str:
@@ -495,6 +479,10 @@
 
                 return f"{tf.__version__}/{sns.__version__}/{scipy.__version__}"
 
+        assert (
+            "Cloudpickle can only be used to send objects between the exact same version of Python. "
+            in str(ex_info)
+        )
     else:
 
         @udf(name=udf_name)
@@ -521,12 +509,6 @@
         match="Conda dependency with ranges 'numpy<=1.24.3' is not supported",
     ):
         session.add_requirements(ranged_yaml_file)
-<<<<<<< HEAD
-    assert "Conda dependency with ranges 'numpy<=1.24.3' is not supported" in str(
-        ex_info
-    )
-=======
->>>>>>> f653e9e5
 
 
 @pytest.mark.skipif(
