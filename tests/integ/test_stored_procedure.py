#!/usr/bin/env python3
#
# Copyright (c) 2012-2023 Snowflake Computing Inc. All rights reserved.
#

import datetime
import logging
import os
import sys
from typing import Dict, List, Optional, Union
from unittest.mock import patch

import pytest

from snowflake.snowpark import Session
from snowflake.snowpark._internal.utils import unwrap_stage_location_single_quote
from snowflake.snowpark.dataframe import DataFrame
from snowflake.snowpark.exceptions import (
    SnowparkInvalidObjectNameException,
    SnowparkSQLException,
)
from snowflake.snowpark.functions import (
    col,
    current_date,
    date_from_parts,
    lit,
    max as max_,
    sproc,
    sqrt,
)
from snowflake.snowpark.row import Row
from snowflake.snowpark.types import (
    DateType,
    DoubleType,
    IntegerType,
    PandasSeries,
    StringType,
    StructField,
    StructType,
)
from tests.utils import IS_IN_STORED_PROC, TempObjectType, TestFiles, Utils

pytestmark = pytest.mark.udf

try:
    import numpy  # noqa: F401
    import pandas  # noqa: F401

    is_pandas_and_numpy_available = True
except ImportError:
    is_pandas_and_numpy_available = False

tmp_stage_name = Utils.random_stage_name()


@pytest.fixture(scope="module", autouse=True)
def setup(session, resources_path):
    test_files = TestFiles(resources_path)
    Utils.create_stage(session, tmp_stage_name, is_temporary=True)
    session.add_packages("snowflake-snowpark-python")
    Utils.upload_to_stage(
        session, tmp_stage_name, test_files.test_sp_py_file, compress=False
    )


@pytest.fixture(autouse=True)
def reset_session(session):
    session.clear_packages()
    session.clear_imports()
    session.add_packages("snowflake-snowpark-python")
<<<<<<< HEAD
    session._runtime_version_from_requirement = None
=======
>>>>>>> 7bd257ff
    yield


def test_basic_stored_procedure(session):
    def return1(session_):
        return session_.sql("select '1'").collect()[0][0]

    def plus1(session_, x):
        return session_.sql(f"select {x} + 1").collect()[0][0]

    def add(session_, x, y):
        return session_.sql(f"select {x} + {y}").collect()[0][0]

    def int2str(session_, x):
        return session_.sql(f"select cast({x} as string)").collect()[0][0]

    return1_sp = sproc(return1, return_type=StringType())
    plus1_sp = sproc(plus1, return_type=IntegerType(), input_types=[IntegerType()])
    add_sp = sproc(
        add, return_type=IntegerType(), input_types=[IntegerType(), IntegerType()]
    )
    int2str_sp = sproc(int2str, return_type=StringType(), input_types=[IntegerType()])
    pow_sp = sproc(
        lambda session_, x, y: session_.sql(f"select pow({x}, {y})").collect()[0][0],
        return_type=DoubleType(),
        input_types=[IntegerType(), IntegerType()],
    )

    assert return1_sp() == "1"
    assert plus1_sp(1) == 2
    assert add_sp(4, 6) == 10
    assert int2str_sp(123) == "123"
    assert pow_sp(2, 10) == 1024
    assert return1_sp(session=session) == "1"
    assert plus1_sp(1, session=session) == 2
    assert add_sp(4, 6, session=session) == 10
    assert int2str_sp(123, session=session) == "123"
    assert pow_sp(2, 10, session=session) == 1024


def test_stored_procedure_with_column_datatype(session):
    def plus1(session_, x):
        return x + 1

    def add(session_, x, y):
        return x + y

    def add_date(session_, date, add_days):
        return date + datetime.timedelta(days=add_days)

    plus1_sp = sproc(plus1, return_type=IntegerType(), input_types=[IntegerType()])
    add_sp = sproc(
        add, return_type=IntegerType(), input_types=[IntegerType(), IntegerType()]
    )
    add_date_sp = sproc(
        add_date, return_type=DateType(), input_types=[DateType(), IntegerType()]
    )

    dt = datetime.date(1992, 12, 14) + datetime.timedelta(days=3)
    assert plus1_sp(lit(6)) == 7
    assert add_sp(4, sqrt(lit(36))) == 10
    # the date can be different between server and client due to timezone difference
    assert -1 <= (add_date_sp(date_from_parts(1992, 12, 14), 3) - dt).days <= 1

    with pytest.raises(SnowparkSQLException) as ex_info:
        plus1_sp(col("a"))
    assert "invalid identifier" in str(ex_info)

    with pytest.raises(SnowparkSQLException) as ex_info:
        plus1_sp(current_date())
    assert "Invalid argument types for function" in str(ex_info)

    with pytest.raises(SnowparkSQLException) as ex_info:
        plus1_sp(lit(""))
    assert "not recognized" in str(ex_info)


@pytest.mark.skipif(
    IS_IN_STORED_PROC,
    reason="Named temporary procedure is not supported in stored proc",
)
def test_call_named_stored_procedure(session, temp_schema, db_parameters):
    sproc_name = f"test_mul_{Utils.random_alphanumeric_str(3)}"
    session._run_query(f"drop function if exists {sproc_name}(int, int)")
    sproc(
        lambda session_, x, y: session_.sql(f"select {x} * {y}").collect()[0][0],
        return_type=IntegerType(),
        input_types=[IntegerType(), IntegerType()],
        name=sproc_name,
    )
    assert session.call(sproc_name, 13, 19) == 13 * 19
    assert (
        session.call(
            f"{session.get_fully_qualified_current_schema()}.{sproc_name}", 13, 19
        )
        == 13 * 19
    )

    # create a stored procedure when the session doesn't have a schema
    new_session = (
        Session.builder.configs(db_parameters)._remove_config("schema").create()
    )
    new_session.sql_simplifier_enabled = session.sql_simplifier_enabled
    new_session.add_packages("snowflake-snowpark-python")
    try:
        assert not new_session.get_current_schema()
        tmp_stage_name_in_temp_schema = (
            f"{temp_schema}.{Utils.random_name_for_temp_object(TempObjectType.STAGE)}"
        )
        new_session._run_query(f"create temp stage {tmp_stage_name_in_temp_schema}")
        full_sp_name = f"{temp_schema}.test_add"
        new_session._run_query(f"drop function if exists {full_sp_name}(int, int)")
        new_session.sproc.register(
            lambda session_, x, y: session_.sql(f"select {x} + {y}").collect()[0][0],
            return_type=IntegerType(),
            input_types=[IntegerType(), IntegerType()],
            name=[*temp_schema.split("."), "test_add"],
            stage_location=unwrap_stage_location_single_quote(
                tmp_stage_name_in_temp_schema
            ),
        )
        assert new_session.call(full_sp_name, 13, 19) == 13 + 19
        # oen result in the temp schema
        assert (
            len(
                new_session.sql(
                    f"show procedures like '%test_add%' in schema {temp_schema}"
                ).collect()
            )
            == 1
        )
    finally:
        new_session.close()
        # restore active session


def test_recursive_function(session):
    # Test recursive function
    def factorial(session_, n):
        return 1 if n == 1 or n == 0 else n * factorial(session_, n - 1)

    factorial_sp = sproc(
        factorial, return_type=IntegerType(), input_types=[IntegerType()]
    )
    assert factorial_sp(3) == factorial(session, 3)


def test_nested_function(session):
    def outer_func(session_):
        def inner_func():
            return "snow"

        return session_.sql(f"select '{inner_func()}-{inner_func()}'").collect()[0][0]

    def square(session_, x):
        return session_.sql(f"select square({x})").collect()[0][0]

    def cube(session_, x):
        return square(session_, x) * x

    outer_func_sp = sproc(outer_func, return_type=StringType())
    assert outer_func_sp() == "snow-snow"

    # we don't need to register function square()
    cube_sp = sproc(cube, return_type=IntegerType(), input_types=[IntegerType()])
    assert cube_sp(2) == 8

    # but we can still register function square()
    square_sp = sproc(square, return_type=IntegerType(), input_types=[IntegerType()])
    assert cube_sp(2) == 8
    assert square_sp(2) == 4


def test_decorator_function(session):
    def decorator_do_twice(func):
        def wrapper(*args, **kwargs):
            l1 = func(*args, **kwargs)
            l2 = func(*args, **kwargs)
            return l1 * l2

        return wrapper

    @decorator_do_twice
    def square(session_, x):
        return session_.sql(f"select square({x})").collect()[0][0]

    square_twice_sp = sproc(
        square,
        return_type=IntegerType(),
        input_types=[IntegerType()],
    )
    assert square_twice_sp(2) == 16


def test_annotation_syntax(session):
    @sproc(return_type=IntegerType(), input_types=[IntegerType(), IntegerType()])
    def add_sp(session_, x, y):
        return session_.sql(f"SELECT {x} + {y}").collect()[0][0]

    @sproc(return_type=StringType())
    def snow(session_):
        return session_.sql("SELECT 'snow'").collect()[0][0]

    assert add_sp(1, 2) == 3
    assert snow() == "snow"


def test_register_sp_from_file(session, resources_path, tmpdir):
    test_files = TestFiles(resources_path)

    mod5_sp = session.sproc.register_from_file(
        test_files.test_sp_py_file,
        "mod5",
        return_type=IntegerType(),
        input_types=[IntegerType()],
    )
    assert isinstance(mod5_sp.func, tuple)
    assert mod5_sp(3) == 3

    # test zip file
    from zipfile import ZipFile

    zip_path = f"{tmpdir.join(os.path.basename(test_files.test_sp_py_file))}.zip"
    with ZipFile(zip_path, "w") as zf:
        zf.write(
            test_files.test_sp_py_file, os.path.basename(test_files.test_sp_py_file)
        )

    mod5_sp_zip = session.sproc.register_from_file(
        zip_path, "mod5", return_type=IntegerType(), input_types=[IntegerType()]
    )
    assert mod5_sp_zip(3) == 3

    # test a remote python file
    stage_file = f"@{tmp_stage_name}/{os.path.basename(test_files.test_sp_py_file)}"
    mod5_sp_stage = session.sproc.register_from_file(
        stage_file, "mod5", return_type=IntegerType(), input_types=[IntegerType()]
    )
    assert mod5_sp_stage(3) == 3


def test_session_register_sp(session):
    add_sp = session.sproc.register(
        lambda session_, x, y: session_.sql(f"SELECT {x} + {y}").collect()[0][0],
        return_type=IntegerType(),
        input_types=[IntegerType(), IntegerType()],
    )
    assert add_sp(1, 2) == 3

    add_sp = session.sproc.register(
        lambda session_, x, y: session_.sql(f"SELECT {x} + {y}").collect()[0][0],
        return_type=IntegerType(),
        input_types=[IntegerType(), IntegerType()],
        statement_params={"SF_PARTNER": "FAKE_PARTNER"},
    )
    assert add_sp(1, 2) == 3


def test_add_import_local_file(session, resources_path):
    test_files = TestFiles(resources_path)
    # This is a hack in the test such that we can just use `from test_sp import mod5`,
    # instead of `from test.resources.test_sp.test_sp import mod5`. Then we can test
    # `import_as` argument.
    with patch.object(
        sys, "path", [*sys.path, resources_path, test_files.test_sp_directory]
    ):

        def plus4_then_mod5(session_, x):
            from test_sp_dir.test_sp_file import mod5

            return mod5(session_, session_.sql(f"SELECT {x} + 4").collect()[0][0])

        def plus4_then_mod5_direct_import(session_, x):
            from test_sp_file import mod5

            return mod5(session_, session_.sql(f"SELECT {x} + 4").collect()[0][0])

        session.add_import(
            test_files.test_sp_py_file, import_path="test_sp_dir.test_sp_file"
        )
        plus4_then_mod5_sp = sproc(
            plus4_then_mod5, return_type=IntegerType(), input_types=[IntegerType()]
        )
        assert plus4_then_mod5_sp(3) == 2

        # if import_as argument changes, the checksum of the file will also change
        # and we will overwrite the file in the stage
        session.add_import(test_files.test_sp_py_file)
        plus4_then_mod5_direct_import_sp = sproc(
            plus4_then_mod5_direct_import,
            return_type=IntegerType(),
            input_types=[IntegerType()],
        )
        assert plus4_then_mod5_direct_import_sp(3) == 2

        # clean
        session.clear_imports()


def test_add_import_local_directory(session, resources_path):
    test_files = TestFiles(resources_path)
    with patch.object(
        sys, "path", [*sys.path, resources_path, os.path.dirname(resources_path)]
    ):

        def plus4_then_mod5(session_, x):
            from resources.test_sp_dir.test_sp_file import mod5

            return mod5(session_, session_.sql(f"SELECT {x} + 4").collect()[0][0])

        def plus4_then_mod5_direct_import(session_, x):
            from test_sp_dir.test_sp_file import mod5

            return mod5(session_, session_.sql(f"SELECT {x} + 4").collect()[0][0])

        session.add_import(
            test_files.test_sp_directory, import_path="resources.test_sp_dir"
        )
        plus4_then_mod5_sp = sproc(
            plus4_then_mod5, return_type=IntegerType(), input_types=[IntegerType()]
        )
        assert plus4_then_mod5_sp(3) == 2

        session.add_import(test_files.test_sp_directory)
        plus4_then_mod5_direct_import_sp = sproc(
            plus4_then_mod5_direct_import,
            return_type=IntegerType(),
            input_types=[IntegerType()],
        )
        assert plus4_then_mod5_direct_import_sp(3) == 2

        # clean
        session.clear_imports()


def test_add_import_stage_file(session, resources_path):
    test_files = TestFiles(resources_path)
    with patch.object(sys, "path", [*sys.path, test_files.test_sp_directory]):

        def plus4_then_mod5(session_, x):
            from test_sp_file import mod5

            return mod5(session_, session_.sql(f"SELECT {x} + 4").collect()[0][0])

        stage_file = f"@{tmp_stage_name}/{os.path.basename(test_files.test_sp_py_file)}"
        Utils.upload_to_stage(
            session, tmp_stage_name, test_files.test_sp_py_file, compress=False
        )
        session.add_import(stage_file)
        plus4_then_mod5_sp = sproc(
            plus4_then_mod5, return_type=IntegerType(), input_types=[IntegerType()]
        )

        assert plus4_then_mod5_sp(3) == 2

        # clean
        session.clear_imports()


def test_sp_level_import(session, resources_path):
    test_files = TestFiles(resources_path)
    with patch.object(sys, "path", [*sys.path, resources_path]):

        def plus4_then_mod5(session_, x):
            from test_sp_dir.test_sp_file import mod5

            return mod5(session_, session_.sql(f"SELECT {x} + 4").collect()[0][0])

        # with sp-level imports
        plus4_then_mod5_sp = sproc(
            plus4_then_mod5,
            return_type=IntegerType(),
            input_types=[IntegerType()],
            imports=[(test_files.test_sp_py_file, "test_sp_dir.test_sp_file")],
        )
        assert plus4_then_mod5_sp(3) == 2

        # without sp-level imports
        plus4_then_mod5_sp = sproc(
            plus4_then_mod5,
            return_type=IntegerType(),
            input_types=[IntegerType()],
        )
        with pytest.raises(SnowparkSQLException) as ex_info:
            plus4_then_mod5_sp(3)
        assert "No module named" in ex_info.value.message


def test_type_hints(session):
    @sproc()
    def add_sp(session_: Session, x: int, y: int) -> int:
        return session_.sql(f"SELECT {x} + {y}").collect()[0][0]

    @sproc
    def snow_sp(session_: Session, x: int) -> Optional[str]:
        return session_.sql(f"SELECT IFF({x} % 2 = 0, 'snow', NULL)").collect()[0][0]

    @sproc
    def double_str_list_sp(session_: Session, x: str) -> List[str]:
        val = session_.sql(f"SELECT '{x}'").collect()[0][0]
        return [val, val]

    dt = datetime.datetime.strptime("2017-02-24 12:00:05.456", "%Y-%m-%d %H:%M:%S.%f")

    @sproc
    def return_datetime_sp(_: Session) -> datetime.datetime:
        return dt

    @sproc
    def first_element_sp(_: Session, x: List[str]) -> str:
        return x[0]

    @sproc
    def get_sp(_: Session, d: Dict[str, str], i: str) -> str:
        return d[i]

    assert add_sp(1, 2) == 3
    assert snow_sp(1) is None
    assert snow_sp(2) == "snow"
    assert double_str_list_sp("abc") == '[\n  "abc",\n  "abc"\n]'
    assert return_datetime_sp() == dt
    assert first_element_sp(["0", "'"]) == "0"
    assert get_sp({"0": "snow", "1": "flake"}, "0") == "snow"


def test_type_hint_no_change_after_registration(session):
    def add(session_: Session, x: int, y: int) -> int:
        return session_.sql(f"SELECT {x} + {y}").collect()[0][0]

    annotations = add.__annotations__
    session.sproc.register(add)
    assert annotations == add.__annotations__


def test_register_sp_from_file_type_hints(session, tmpdir):
    source = """
import datetime
import snowflake
from snowflake.snowpark import Session
from typing import Dict, List, Optional

def add(session: snowflake.snowpark.Session, x: int, y: int) -> int:
    return session.sql(f"select {x} + {y}").collect()[0][0]

def snow(session_: Session, x: int) -> Optional[str]:
    return session_.sql(f"SELECT IFF({x} % 2 = 0, 'snow', NULL)").collect()[0][0]

def double_str_list(session_: snowflake.snowpark.Session, x: str) -> List[str]:
    val = session_.sql(f"SELECT '{x}'").collect()[0][0]
    return [val, val]

dt = datetime.datetime.strptime("2017-02-24 12:00:05.456", "%Y-%m-%d %H:%M:%S.%f")

def return_datetime(_: Session) -> datetime.datetime:
    return dt
"""
    file_path = os.path.join(tmpdir, "register_from_file_type_hints.py")
    with open(file_path, "w") as f:
        f.write(source)

    add_sp = session.sproc.register_from_file(file_path, "add")
    add_sp_with_statement_params = session.sproc.register_from_file(
        file_path, "add", statement_params={"SF_PARTNER": "FAKE_PARTNER"}
    )
    snow_sp = session.sproc.register_from_file(file_path, "snow")
    double_str_list_sp = session.sproc.register_from_file(file_path, "double_str_list")
    return_datetime_sp = session.sproc.register_from_file(file_path, "return_datetime")

    assert add_sp(1, 2) == 3
    assert add_sp_with_statement_params(1, 2) == 3
    assert snow_sp(0) == "snow"
    assert snow_sp(1) is None
    assert double_str_list_sp("abc") == '[\n  "abc",\n  "abc"\n]'

    dt = datetime.datetime.strptime("2017-02-24 12:00:05.456", "%Y-%m-%d %H:%M:%S.%f")
    assert return_datetime_sp() == dt


@pytest.mark.skipif(IS_IN_STORED_PROC, reason="Cannot create session in SP")
def test_permanent_sp(session, db_parameters):
    stage_name = Utils.random_stage_name()
    sp_name = Utils.random_name_for_temp_object(TempObjectType.PROCEDURE)
    with Session.builder.configs(db_parameters).create() as new_session:
        new_session.sql_simplifier_enabled = session.sql_simplifier_enabled
        new_session.add_packages("snowflake-snowpark-python")
        try:
            Utils.create_stage(session, stage_name, is_temporary=False)
            sproc(
                lambda session_, x, y: session_.sql(f"SELECT {x} + {y}").collect()[0][
                    0
                ],
                return_type=IntegerType(),
                input_types=[IntegerType(), IntegerType()],
                name=sp_name,
                is_permanent=True,
                stage_location=stage_name,
                session=new_session,
            )

            assert session.call(sp_name, 1, 2) == 3
            assert new_session.call(sp_name, 8, 9) == 17
        finally:
            session._run_query(f"drop function if exists {sp_name}(int, int)")
            Utils.drop_stage(session, stage_name)


def test_sp_negative(session):
    def f(_, x):
        return x

    empty_sp = sproc()
    with pytest.raises(TypeError) as ex_info:
        empty_sp(session)
    assert "Invalid function: not a function or callable" in str(ex_info)

    with pytest.raises(TypeError) as ex_info:
        sproc(1, return_type=IntegerType())
    assert "Invalid function: not a function or callable" in str(ex_info)

    # if return_type is specified, it must be passed passed with keyword argument
    with pytest.raises(TypeError) as ex_info:
        sproc(f, IntegerType())
    assert "sproc() takes from 0 to 1 positional arguments but 2 were given" in str(
        ex_info
    )

    f_sp = sproc(f, return_type=IntegerType(), input_types=[IntegerType()])
    with pytest.raises(ValueError) as ex_info:
        f_sp("a", "")
    assert "Incorrect number of arguments passed to the stored procedure" in str(
        ex_info
    )

    with pytest.raises(SnowparkSQLException) as ex_info:
        session.sql("call f(1)").collect()
    assert "Unknown function" in str(ex_info)

    with pytest.raises(SnowparkSQLException) as ex_info:
        session.call("f", 1)
    assert "Unknown function" in str(ex_info)

    with pytest.raises(SnowparkInvalidObjectNameException) as ex_info:
        sproc(
            f,
            return_type=IntegerType(),
            input_types=[IntegerType()],
            name="invalid name",
        )
    assert "The object name 'invalid name' is invalid" in str(ex_info)

    # incorrect data type
    int_sp = sproc(
        lambda x: int(x), return_type=IntegerType(), input_types=[IntegerType()]
    )
    with pytest.raises(SnowparkSQLException) as ex_info:
        int_sp("x")
    assert "Numeric value" in str(ex_info) and "is not recognized" in str(ex_info)

    with pytest.raises(SnowparkSQLException) as ex_info:
        int_sp(None)
    assert "Python Interpreter Error" in str(ex_info)

    with pytest.raises(TypeError) as ex_info:

        @sproc(IntegerType())
        def g(_, x):
            return x

    assert "Invalid function: not a function or callable" in str(ex_info)

    with pytest.raises(TypeError) as ex_info:

        @sproc
        def _(_: Session, x: int, y: int):
            return x + y

    assert "The return type must be specified" in str(ex_info)

    with pytest.raises(TypeError) as ex_info:

        @sproc
        def _(_: Session, x, y: int) -> int:
            return x + y

    assert (
        "Excluding session argument in stored procedure, "
        "the number of arguments (2) is different from "
        "the number of argument type hints (1)" in str(ex_info)
    )

    with pytest.raises(TypeError) as ex_info:

        @sproc
        def _(_: Session, x: int, y: Union[int, float]) -> Union[int, float]:
            return x + y

    assert "invalid type typing.Union[int, float]" in str(ex_info)

    with pytest.raises(TypeError) as ex_info:

        @sproc
        def _(_: int, x: int, y: int) -> int:
            return x + y

    assert "The first argument of stored proc function should be Session" in str(
        ex_info
    )

    with pytest.raises(ValueError) as ex_info:

        @sproc(is_permanent=True)
        def _(_: Session, x: int, y: int) -> int:
            return x + y

    assert "name must be specified for permanent stored proc" in str(ex_info)

    with pytest.raises(ValueError) as ex_info:

        @sproc(is_permanent=True, name="sp")
        def _(_: Session, x: int, y: int) -> int:
            return x + y

    assert "stage_location must be specified for permanent stored proc" in str(ex_info)

    with pytest.raises(TypeError) as ex_info:

        @sproc
        def _(
            _: Session, x: PandasSeries[int], y: PandasSeries[int]
        ) -> PandasSeries[int]:
            return x + y

    assert "Pandas stored procedure is not supported" in str(ex_info)


@pytest.mark.parametrize("is_permanent", [True, False])
@pytest.mark.parametrize("anonymous", [True, False])
@pytest.mark.parametrize(
    "ret_type",
    [
        StructType(),
        StructType(
            [
                StructField("a", StringType()),
                StructField("b", StringType()),
                StructField("c", StringType()),
            ]
        ),
    ],
)
@pytest.mark.skipif(
    IS_IN_STORED_PROC,
    reason="Named temporary procedure is not supported in stored proc",
)
def test_table_sproc(session, is_permanent, anonymous, ret_type):
    """Ensure the following scenarios work:
    - register sproc with session.sproc.register
    - register sproc with @sproc decorator
    - can create permanent and temporary sprocs
    - can create anonymous sprocs
    - session.call works with provided function name
    - we can both specify return cols types and keep it blank
        - exception: sproc from decorator and implicit type hint cannot specify return col types
    - dataframe returned after a sproc call can be operated on like normal dataframes
    """
    if len(ret_type.fields) == 0 and not session.sql_simplifier_enabled:
        # if return type does not define output columns and sql_simplifier is
        # disabled, then we don't support dataframe operations on table sprocs
        pytest.skip()

    tmp_table_name = Utils.random_name_for_temp_object(TempObjectType.TABLE)
    Utils.create_table(session, tmp_table_name, "a String, b String, c Date")
    table_df = session.create_dataframe(
        [
            ["sqlite", "3.41.1", "2023-03-15"],
            ["sqlite", "3.32.3", "2023-01-25"],
            ["jsonschema", "4.4.0", "2023-05-06"],
            ["jsonschema", "3.2.0", "2022-12-09"],
            ["zope", "1.0", "2020-01-01"],
            ["flake8", "4.0.1", "2022-11-11"],
            ["flake8", "3.9.2", "2022-08-22"],
            ["flake8", "6.0.0", "2023-02-12"],
        ],
        schema=["a", "b", "c"],
    )
    table_df.write.save_as_table(tmp_table_name, mode="overwrite")

    stage_name = Utils.random_stage_name()
    Utils.create_stage(session, stage_name, is_temporary=False)

    # in all tests below, we select * from tmp_table created above. Then on that DataFrame, we apply
    # group_by("a") and aggregate the max("b") as column "max_b". For all these, below is the expected output
    expected = [
        Row(A="flake8", MAX_B="6.0.0"),
        Row(A="jsonschema", MAX_B="4.4.0"),
        Row(A="sqlite", MAX_B="3.41.1"),
        Row(A="zope", MAX_B="1.0"),
    ]

    temp_sp_name_register = Utils.random_name_for_temp_object(TempObjectType.PROCEDURE)
    temp_sp_name_decorator = Utils.random_name_for_temp_object(TempObjectType.PROCEDURE)
    try:
        # tests with session.sproc.register
        select_star_register_sp = session.sproc.register(
            lambda session_, name: session_.sql(f"SELECT * from {name}"),
            name=temp_sp_name_register,
            return_type=ret_type,
            input_types=[StringType()],
            replace=True,
            is_permanent=is_permanent,
            stage_location=stage_name,
            anonymous=anonymous,
        )

        df = select_star_register_sp(tmp_table_name)
        df = df.select("a", "b").group_by("a").agg(max_("b").as_("max_b"))
        Utils.check_answer(df, expected)

        # tests with @sproc decorator
        @sproc(
            name=temp_sp_name_decorator,
            replace=True,
            return_type=ret_type if len(ret_type.fields) > 0 else None,
            anonymous=anonymous,
            is_permanent=is_permanent,
            stage_location=stage_name,
        )
        def select_star_decorator_sp(session_: Session, name: str) -> DataFrame:
            return session_.sql(f"select * from {name}")

        df = select_star_decorator_sp(tmp_table_name)
        df = df.select("a", "b").group_by("a").agg(max_("b").as_("max_b"))
        Utils.check_answer(df, expected)

        if not anonymous:
            # session.call test for sproc.register
            df = session.call(temp_sp_name_register, tmp_table_name)
            df = df.select("a", "b").group_by("a").agg(max_("b").as_("max_b"))
            Utils.check_answer(df, expected)

            # session.call test for decorator
            df = session.call(temp_sp_name_decorator, tmp_table_name)
            df = df.select("a", "b").group_by("a").agg(max_("b").as_("max_b"))
            Utils.check_answer(df, expected)
    finally:
        session._run_query(f"drop procedure if exists {temp_sp_name_register}(string)")
        session._run_query(f"drop procedure if exists {temp_sp_name_decorator}(string)")
        Utils.drop_stage(session, stage_name)


def test_table_sproc_negative(session, caplog):
    temp_sp_name = Utils.random_name_for_temp_object(TempObjectType.PROCEDURE)
    try:
        session.sproc.register(
            lambda session_, name: session_.sql(f"SELECT * from {name}"),
            name=temp_sp_name,
            return_type=StructType(),
            input_types=[StringType()],
            replace=True,
        )

        # we log warning when table signature does not match
        with pytest.raises(
            SnowparkSQLException, match=f"unexpected '35'. in function {temp_sp_name}"
        ):
            with caplog.at_level(logging.WARN):
                session.call(temp_sp_name, 35)
        assert f"Could not describe procedure {temp_sp_name}(BIGINT)" in caplog.text
    finally:
        session._run_query(f"drop procedure if exists {temp_sp_name}(string)")


def test_add_import_negative(session, resources_path):
    test_files = TestFiles(resources_path)

    def plus4_then_mod5(_, x):
        from test.resources.test_sp_dir.test_sp_file import mod5

        return mod5(x + 4)

    for import_path in [
        None,
        "resources.test_sp_dir.test_sp_file",
        "test_sp_dir.test_sp_file",
        "test_sp_file",
    ]:
        session.add_import(test_files.test_sp_py_file, import_path)
        plus4_then_mod5_sp = sproc(
            plus4_then_mod5, return_type=IntegerType(), input_types=[IntegerType()]
        )
        with pytest.raises(SnowparkSQLException) as ex_info:
            plus4_then_mod5_sp(1)
        assert "No module named 'test.resources'" in ex_info.value.message
    session.clear_imports()

    with pytest.raises(TypeError) as ex_info:
        sproc(
            plus4_then_mod5,
            return_type=IntegerType(),
            input_types=[IntegerType()],
            imports=[1],
        )
    assert (
        "stored-proc-level import can only be a file path (str) "
        "or a tuple of the file path (str) and the import path (str)" in str(ex_info)
    )


@pytest.mark.skipif(
    IS_IN_STORED_PROC,
    reason="Named temporary procedure is not supported in stored proc",
)
def test_sp_replace(session):
    # Register named sp and expect that it works.
    add_sp = session.sproc.register(
        lambda session_, x, y: session_.sql(f"SELECT {x} + {y}").collect()[0][0],
        name="test_sp_replace_add",
        return_type=IntegerType(),
        input_types=[IntegerType(), IntegerType()],
        replace=True,
    )
    assert add_sp(1, 2) == 3

    # Replace named sp with different one and expect that data is changed.
    add_sp = session.sproc.register(
        lambda session_, x, y: session_.sql(f"SELECT {x} + {y} + 1").collect()[0][0],
        name="test_sp_replace_add",
        return_type=IntegerType(),
        input_types=[IntegerType(), IntegerType()],
        replace=True,
    )
    assert add_sp(1, 2) == 4

    # Try to register sp without replacing and expect failure.
    with pytest.raises(SnowparkSQLException) as ex_info:
        add_sp = session.sproc.register(
            lambda session_, x, y: session_.sql(f"SELECT {x} + {y}").collect()[0][0],
            name="test_sp_replace_add",
            return_type=IntegerType(),
            input_types=[IntegerType(), IntegerType()],
        )
    assert "SQL compilation error" in str(ex_info)

    # Expect second sp version to still be there.
    assert add_sp(1, 2) == 4

    # Register via sproc() in functions.py and expect that it works.
    add_sp = sproc(
        lambda session_, x, y: session_.sql(f"SELECT {x} + {y}").collect()[0][0],
        name="test_sp_replace_add",
        return_type=IntegerType(),
        input_types=[IntegerType(), IntegerType()],
        replace=True,
    )
    assert add_sp(1, 2) == 3


@pytest.mark.xfail(reason="SNOW-757054 flaky test", strict=False)
@pytest.mark.skipif(
    IS_IN_STORED_PROC,
    reason="Named temporary procedure is not supported in stored proc",
)
def test_sp_if_not_exists(session):
    # Register named sp and expect that it works.
    add_sp = session.sproc.register(
        lambda session_, x, y: session_.sql(f"SELECT {x} + {y}").collect()[0][0],
        name="test_sp_if_not_exists_add",
        return_type=IntegerType(),
        input_types=[IntegerType(), IntegerType()],
        if_not_exists=True,
    )
    assert add_sp(1, 2) == 3

    # if_not_exists named sp with different one and expect that data is changed.
    add_sp = session.sproc.register(
        lambda session_, x, y: session_.sql(f"SELECT {x} + {y} + 1").collect()[0][0],
        name="test_sp_if_not_exists_add",
        return_type=IntegerType(),
        input_types=[IntegerType(), IntegerType()],
        if_not_exists=True,
    )
    assert add_sp(1, 2) == 3

    # Try to register sp without if-exists check and expect failure.
    with pytest.raises(SnowparkSQLException, match="already exists"):
        add_sp = session.sproc.register(
            lambda session_, x, y: session_.sql(f"SELECT {x} + {y}").collect()[0][0],
            name="test_sp_if_not_exists_add",
            return_type=IntegerType(),
            input_types=[IntegerType(), IntegerType()],
            if_not_exists=False,
        )

    # Try to register sp with replace and if-exists check and expect failure.
    with pytest.raises(
        ValueError,
        match="options replace and if_not_exists are incompatible",
    ):
        add_sp = session.sproc.register(
            lambda session_, x, y: session_.sql(f"SELECT {x} + {y}").collect()[0][0],
            name="test_sp_if_not_exists_add",
            return_type=IntegerType(),
            input_types=[IntegerType(), IntegerType()],
            replace=True,
            if_not_exists=True,
        )

    # Expect first sp version to still be there.
    assert add_sp(1, 2) == 3


def test_sp_parallel(session):
    for i in [1, 50, 99]:
        sproc(
            lambda session_, x, y: session_.sql(f"SELECT {x} + {y}").collect()[0][0],
            return_type=IntegerType(),
            input_types=[IntegerType(), IntegerType()],
            parallel=i,
        )

    with pytest.raises(ValueError) as ex_info:
        sproc(
            lambda session_, x, y: session_.sql(f"SELECT {x} + {y}").collect()[0][0],
            return_type=IntegerType(),
            input_types=[IntegerType(), IntegerType()],
            parallel=0,
        )
    assert "Supported values of parallel are from 1 to 99" in str(ex_info)

    with pytest.raises(ValueError) as ex_info:
        sproc(
            lambda session_, x, y: session_.sql(f"SELECT {x} + {y}").collect()[0][0],
            return_type=IntegerType(),
            input_types=[IntegerType(), IntegerType()],
            parallel=100,
        )
    assert "Supported values of parallel are from 1 to 99" in str(ex_info)


@pytest.mark.parametrize("source_code_display", [(True,), (False,)])
def test_describe_sp(session, source_code_display):
    def return1(session_: Session) -> str:
        return session_.sql("select '1'").collect()[0][0]

    return1_sp = session.sproc.register(return1)
    describe_res = session.sproc.describe(return1_sp).collect()
    assert [row[0] for row in describe_res] == [
        "signature",
        "returns",
        "language",
        "null handling",
        "volatility",
        "execute as",
        "body",
        "imports",
        "handler",
        "runtime_version",
        "packages",
        "installed_packages",
    ]
    for row in describe_res:
        if row[0] == "packages":
            assert "snowflake-snowpark-python" in row[1]
        elif row[0] == "body" and source_code_display:
            assert (
                "# The following comment contains the source code generated by snowpark-python for explanatory purposes.\n# def return1(session_: Session) -> str:\n#     return session_.sql(\"select '1'\").collect()[0][0]\n#\n# func = return1\n\ndef compute(session):\n    return func(session)\n"
                in row[1]
            )


def test_register_sp_no_commit(session):
    def plus1(_: Session, x: int) -> int:
        return x + 1

    temp_sp_name = Utils.random_name_for_temp_object(TempObjectType.PROCEDURE)
    perm_sp_name = Utils.random_name_for_temp_object(TempObjectType.PROCEDURE)

    try:
        # Test stored proc registration
        session.sql("begin").collect()
        session.sproc.register(func=plus1, name=temp_sp_name)
        assert Utils.is_active_transaction(session)
        session.sproc.register(
            func=plus1, name=perm_sp_name, stage_location=tmp_stage_name
        )
        assert Utils.is_active_transaction(session)

        # Test stored proc call
        assert session.call(temp_sp_name, 1) == 2
        assert session.call(perm_sp_name, 1) == 2
        assert Utils.is_active_transaction(session)

        session.sql("commit").collect()
        assert not Utils.is_active_transaction(session)
    finally:
        session._run_query(f"drop procedure if exists {temp_sp_name}(int)")
        session._run_query(f"drop procedure if exists {perm_sp_name}(int)")


@pytest.mark.parametrize("execute_as", [None, "owner", "caller"])
def test_execute_as_options(session, execute_as):
    """Make sure that a stored procedure can be run with any EXECUTE AS option."""

    def return1(_):
        return 1

    sproc_kwargs = {
        "return_type": IntegerType(),
    }
    if execute_as is not None:
        sproc_kwargs["execute_as"] = execute_as

    return1_sp = sproc(return1, **sproc_kwargs)
    assert return1_sp() == 1


@pytest.mark.parametrize("execute_as", [None, "owner", "caller"])
def test_execute_as_options_while_registering_from_file(
    session, resources_path, tmpdir, execute_as
):
    """Make sure that a stored procedure can be run with any EXECUTE AS option, when registering from file."""
    sproc_kwargs = {"return_type": IntegerType(), "input_types": [IntegerType()]}
    if execute_as is not None:
        sproc_kwargs["execute_as"] = execute_as

    test_files = TestFiles(resources_path)
    mod5_sp = session.sproc.register_from_file(
        test_files.test_sp_py_file, "mod5", **sproc_kwargs
    )
    assert isinstance(mod5_sp.func, tuple)
    assert mod5_sp(3) == 3

    # test zip file
    from zipfile import ZipFile

    zip_path = f"{tmpdir.join(os.path.basename(test_files.test_sp_py_file))}.zip"
    with ZipFile(zip_path, "w") as zf:
        zf.write(
            test_files.test_sp_py_file, os.path.basename(test_files.test_sp_py_file)
        )

    mod5_sp_zip = session.sproc.register_from_file(zip_path, "mod5", **sproc_kwargs)
    assert mod5_sp_zip(3) == 3

    # test a remote python file
    stage_file = f"@{tmp_stage_name}/{os.path.basename(test_files.test_sp_py_file)}"
    mod5_sp_stage = session.sproc.register_from_file(stage_file, "mod5", **sproc_kwargs)
    assert mod5_sp_stage(3) == 3


def test_call_sproc_with_session_as_first_argument(session):
    @sproc
    def return1(_: Session) -> int:
        return 1

    @sproc
    def plus1(_: Session, x: int) -> int:
        return x + 1

    assert return1(session) == 1
    assert plus1(session, 1) == 2

    with pytest.raises(ValueError) as ex_info:
        return1(session, session=session)
    assert "Two sessions specified in arguments" in str(ex_info)

    with pytest.raises(ValueError) as ex_info:
        plus1(session, 1, session=session)
    assert "Two sessions specified in arguments" in str(ex_info)


def test_strict_stored_procedure(session):
    @sproc(strict=True)
    def echo(_: Session, num: int) -> int:
        if num is None:
            raise ValueError("num should not be None")
        return num

    assert echo(None) is None


def test_anonymous_stored_procedure(session):
    add_sp = session.sproc.register(
        lambda session_, x, y: session_.sql(f"SELECT {x} + {y}").collect()[0][0],
        return_type=IntegerType(),
        input_types=[IntegerType(), IntegerType()],
        anonymous=True,
    )
    assert add_sp._anonymous_sp_sql is not None
    assert add_sp(1, 2) == 3


@pytest.mark.skipif(
    IS_IN_STORED_PROC,
    reason="Subprocess calls are not allowed within stored procedures",
)
def test_add_requirements_unsupported(session, resources_path):
    test_files = TestFiles(resources_path)

    with patch.object(session, "_is_anaconda_terms_acknowledged", lambda: True):
        session.add_requirements(test_files.test_unsupported_requirements_file)
        # Once scikit-fuzzy is supported, this test will break; change the test to a different unsupported module
        assert set(session.get_packages().keys()) == {
            "matplotlib",
            "pyyaml",
            "snowflake-snowpark-python",
            "scipy",
            "numpy",
        }

    @sproc
<<<<<<< HEAD
    def import_scikit_fuzzy(_: Session) -> str:
=======
    def run_scikit_fuzzy(_: Session) -> str:
>>>>>>> 7bd257ff
        import skfuzzy as fuzz

        return fuzz.__version__

<<<<<<< HEAD
    assert import_scikit_fuzzy(session) == "0.4.2"
=======
    assert run_scikit_fuzzy(session) == "0.4.2"
>>>>>>> 7bd257ff
<|MERGE_RESOLUTION|>--- conflicted
+++ resolved
@@ -68,10 +68,7 @@
     session.clear_packages()
     session.clear_imports()
     session.add_packages("snowflake-snowpark-python")
-<<<<<<< HEAD
     session._runtime_version_from_requirement = None
-=======
->>>>>>> 7bd257ff
     yield
 
 
@@ -1183,17 +1180,9 @@
         }
 
     @sproc
-<<<<<<< HEAD
-    def import_scikit_fuzzy(_: Session) -> str:
-=======
     def run_scikit_fuzzy(_: Session) -> str:
->>>>>>> 7bd257ff
         import skfuzzy as fuzz
 
         return fuzz.__version__
 
-<<<<<<< HEAD
-    assert import_scikit_fuzzy(session) == "0.4.2"
-=======
-    assert run_scikit_fuzzy(session) == "0.4.2"
->>>>>>> 7bd257ff
+    assert run_scikit_fuzzy(session) == "0.4.2"