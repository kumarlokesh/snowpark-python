--- conflicted
+++ resolved
@@ -6,11 +6,8 @@
 
 - Added support for `delimiters` parameter in `functions.initcap()`.
 - Added support for `functions.hash()` to accept a variable number of input expressions.
-<<<<<<< HEAD
 - Added percentile calculations for `df.describe()` to display the 25th, 50th and 75th percentiles.
-=======
 - Added API `Session.RuntimeConfig` for getting/setting/checking the mutability of any runtime configuration.
->>>>>>> 203e37b5
 - Added support managing case sensitivity in `Row` results from `DataFrame.collect` using `case_sensitive` parameter.
 
 ### Bug Fixes
@@ -21,7 +18,6 @@
 
 - Simplified JOIN queries to use constant subquery aliases (SNOWPARK_LEFT, SNOWPARK_RIGHT) by default , users could disable this at runtime with `session.conf.set('use_constant_subquery_alias', False)` to use randomly generated alias names instead.
 - Allowed specifying statement parameters in `session.call()`.
-
 
 ## 1.2.0 (2023-03-02)
 
