# Release History

## 1.6.0 (TBD)

## New Features

- Added support for new functions in `snowflake.snowpark.functions`:
  - `array_sort`
  - `sort_array`
<<<<<<< HEAD
- Added support for Python packages specified via `Session.add_requirements` or `Session.add_packages`, now usable even if packages are not present on the Snowflake Anaconda channel.
=======
  - `array_min`
  - `array_max`
>>>>>>> 942285b1
- Added support for async execution of multi-query dataframe containing binding variables.
- Added support for renaming multiple columns in `DataFrame.rename`.

### Improvements

- Removed redundant dependency `typing-extensions`.

### Dependency updates

- Updated ``snowflake-connector-python`` to 3.0.4.

## 1.5.1 (2023-06-20)

### New Features

- Added support for the Python 3.10 runtime environment.

## 1.5.0 (2023-06-09)

### Behavior Changes

- Aggregation results, from functions such as `DataFrame.agg` and `DataFrame.describe`, no longer strip away non-printing characters from column names.

### New Features

- Added support for the Python 3.9 runtime environment.
- Added support for new functions in `snowflake.snowpark.functions`:
  - `array_generate_range`
  - `array_unique_agg`
  - `collect_set`
  - `sequence`
- Added support for registering and calling stored procedures with `TABLE` return type.
- Added support for parameter `length` in `StringType()` to specify the maximum number of characters that can be stored by the column.
- Added the alias `functions.element_at()` for `functions.get()`.
- Added the alias `Column.contains` for `functions.contains`.
- Added experimental feature `DataFrame.alias`.
- Added support for querying metadata columns from stage when creating `DataFrame` using `DataFrameReader`.
- Added support for `StructType.add` to append more fields to existing `StructType` objects.
- Added support for parameter `execute_as` in `StoredProcedureRegistration.register_from_file()` to specify stored procedure caller rights.

### Bug Fixes

- Fixed a bug where the `Dataframe.join_table_function` did not run all of the necessary queries to set up the join table function when SQL simplifier was enabled.
- Fixed type hint declaration for custom types - `ColumnOrName`, `ColumnOrLiteralStr`, `ColumnOrSqlExpr`, `LiteralType` and `ColumnOrLiteral` that were breaking `mypy` checks.
- Fixed a bug where `DataFrameWriter.save_as_table` and `DataFrame.copy_into_table` failed to parse fully qualified table names.

## 1.4.0 (2023-04-24)

### New Features

- Added support for `session.getOrCreate`.
- Added support for alias `Column.getField`.
- Added support for new functions in `snowflake.snowpark.functions`:
  - `date_add` and `date_sub` to make add and subtract operations easier.
  - `daydiff`
  - `explode`
  - `array_distinct`.
  - `regexp_extract`.
  - `struct`.
  - `format_number`.
  - `bround`.
  - `substring_index`
- Added parameter `skip_upload_on_content_match` when creating UDFs, UDTFs and stored procedures using `register_from_file` to skip uploading files to a stage if the same version of the files are already on the stage.
- Added support for `DataFrameWriter.save_as_table` method to take table names that contain dots.
- Flattened generated SQL when `DataFrame.filter()` or `DataFrame.order_by()` is followed by a projection statement (e.g. `DataFrame.select()`, `DataFrame.with_column()`).
- Added support for creating dynamic tables _(in private preview)_ using `Dataframe.create_or_replace_dynamic_table`.
- Added an optional argument `params` in `session.sql()` to support binding variables. Note that this is not supported in stored procedures yet.

### Bug Fixes

- Fixed a bug in `strtok_to_array` where an exception was thrown when a delimiter was passed in.
- Fixed a bug in `session.add_import` where the module had the same namespace as other dependencies.

## 1.3.0 (2023-03-28)

### New Features

- Added support for `delimiters` parameter in `functions.initcap()`.
- Added support for `functions.hash()` to accept a variable number of input expressions.
- Added API `Session.RuntimeConfig` for getting/setting/checking the mutability of any runtime configuration.
- Added support managing case sensitivity in `Row` results from `DataFrame.collect` using `case_sensitive` parameter.
- Added API `Session.conf` for getting, setting or checking the mutability of any runtime configuration.
- Added support for managing case sensitivity in `Row` results from `DataFrame.collect` using `case_sensitive` parameter.
- Added indexer support for `snowflake.snowpark.types.StructType`.
- Added a keyword argument `log_on_exception` to `Dataframe.collect` and `Dataframe.collect_no_wait` to optionally disable error logging for SQL exceptions.

### Bug Fixes

- Fixed a bug where a DataFrame set operation(`DataFrame.substract`, `DataFrame.union`, etc.) being called after another DataFrame set operation and `DataFrame.select` or `DataFrame.with_column` throws an exception.
- Fixed a bug where chained sort statements are overwritten by the SQL simplifier.

### Improvements

- Simplified JOIN queries to use constant subquery aliases (`SNOWPARK_LEFT`, `SNOWPARK_RIGHT`) by default. Users can disable this at runtime with `session.conf.set('use_constant_subquery_alias', False)` to use randomly generated alias names instead.
- Allowed specifying statement parameters in `session.call()`.
- Enabled the uploading of large pandas DataFrames in stored procedures by defaulting to a chunk size of 100,000 rows.

## 1.2.0 (2023-03-02)

### New Features

- Added support for displaying source code as comments in the generated scripts when registering stored procedures. This
  is enabled by default, turn off by specifying `source_code_display=False` at registration.
- Added a parameter `if_not_exists` when creating a UDF, UDTF or Stored Procedure from Snowpark Python to ignore creating the specified function or procedure if it already exists.
- Accept integers when calling `snowflake.snowpark.functions.get` to extract value from array.
- Added `functions.reverse` in functions to open access to Snowflake built-in function
  [reverse](https://docs.snowflake.com/en/sql-reference/functions/reverse).
- Added parameter `require_scoped_url` in snowflake.snowflake.files.SnowflakeFile.open() `(in Private Preview)` to replace `is_owner_file` is marked for deprecation.

### Bug Fixes

- Fixed a bug that overwrote `paramstyle` to `qmark` when creating a Snowpark session.
- Fixed a bug where `df.join(..., how="cross")` fails with `SnowparkJoinException: (1112): Unsupported using join type 'Cross'`.
- Fixed a bug where querying a `DataFrame` column created from chained function calls used a wrong column name.

## 1.1.0 (2023-01-26)

### New Features:

- Added `asc`, `asc_nulls_first`, `asc_nulls_last`, `desc`, `desc_nulls_first`, `desc_nulls_last`, `date_part` and `unix_timestamp` in functions.
- Added the property `DataFrame.dtypes` to return a list of column name and data type pairs.
- Added the following aliases:
  - `functions.expr()` for `functions.sql_expr()`.
  - `functions.date_format()` for `functions.to_date()`.
  - `functions.monotonically_increasing_id()` for `functions.seq8()`
  - `functions.from_unixtime()` for `functions.to_timestamp()`

### Bug Fixes:

- Fixed a bug in SQL simplifier that didn’t handle Column alias and join well in some cases. See https://github.com/snowflakedb/snowpark-python/issues/658 for details.
- Fixed a bug in SQL simplifier that generated wrong column names for function calls, NaN and INF.

### Improvements

- The session parameter `PYTHON_SNOWPARK_USE_SQL_SIMPLIFIER` is `True` after Snowflake 7.3 was released. In snowpark-python, `session.sql_simplifier_enabled` reads the value of `PYTHON_SNOWPARK_USE_SQL_SIMPLIFIER` by default, meaning that the SQL simplfier is enabled by default after the Snowflake 7.3 release. To turn this off, set `PYTHON_SNOWPARK_USE_SQL_SIMPLIFIER` in Snowflake to `False` or run `session.sql_simplifier_enabled = False` from Snowpark. It is recommended to use the SQL simplifier because it helps to generate more concise SQL.

## 1.0.0 (2022-11-01)

### New Features

- Added `Session.generator()` to create a new `DataFrame` using the Generator table function.
- Added a parameter `secure` to the functions that create a secure UDF or UDTF.

## 0.12.0 (2022-10-14)

### New Features

- Added new APIs for async job:
  - `Session.create_async_job()` to create an `AsyncJob` instance from a query id.
  - `AsyncJob.result()` now accepts argument `result_type` to return the results in different formats.
  - `AsyncJob.to_df()` returns a `DataFrame` built from the result of this asynchronous job.
  - `AsyncJob.query()` returns the SQL text of the executed query.
- `DataFrame.agg()` and `RelationalGroupedDataFrame.agg()` now accept variable-length arguments.
- Added parameters `lsuffix` and `rsuffix` to `DataFram.join()` and `DataFrame.cross_join()` to conveniently rename overlapping columns.
- Added `Table.drop_table()` so you can drop the temp table after `DataFrame.cache_result()`. `Table` is also a context manager so you can use the `with` statement to drop the cache temp table after use.
- Added `Session.use_secondary_roles()`.
- Added functions `first_value()` and `last_value()`. (contributed by @chasleslr)
- Added `on` as an alias for `using_columns` and `how` as an alias for `join_type` in `DataFrame.join()`.

### Bug Fixes

- Fixed a bug in `Session.create_dataframe()` that raised an error when `schema` names had special characters.
- Fixed a bug in which options set in `Session.read.option()` were not passed to `DataFrame.copy_into_table()` as default values.
- Fixed a bug in which `DataFrame.copy_into_table()` raises an error when a copy option has single quotes in the value.

## 0.11.0 (2022-09-28)

### Behavior Changes

- `Session.add_packages()` now raises `ValueError` when the version of a package cannot be found in Snowflake Anaconda channel. Previously, `Session.add_packages()` succeeded, and a `SnowparkSQLException` exception was raised later in the UDF/SP registration step.

### New Features:

- Added method `FileOperation.get_stream()` to support downloading stage files as stream.
- Added support in `functions.ntiles()` to accept int argument.
- Added the following aliases:
  - `functions.call_function()` for `functions.call_builtin()`.
  - `functions.function()` for `functions.builtin()`.
  - `DataFrame.order_by()` for `DataFrame.sort()`
  - `DataFrame.orderBy()` for `DataFrame.sort()`
- Improved `DataFrame.cache_result()` to return a more accurate `Table` class instead of a `DataFrame` class.
- Added support to allow `session` as the first argument when calling `StoredProcedure`.

### Improvements

- Improved nested query generation by flattening queries when applicable.
  - This improvement could be enabled by setting `Session.sql_simplifier_enabled = True`.
  - `DataFrame.select()`, `DataFrame.with_column()`, `DataFrame.drop()` and other select-related APIs have more flattened SQLs.
  - `DataFrame.union()`, `DataFrame.union_all()`, `DataFrame.except_()`, `DataFrame.intersect()`, `DataFrame.union_by_name()` have flattened SQLs generated when multiple set operators are chained.
- Improved type annotations for async job APIs.

### Bug Fixes

- Fixed a bug in which `Table.update()`, `Table.delete()`, `Table.merge()` try to reference a temp table that does not exist.

## 0.10.0 (2022-09-16)

### New Features:

- Added experimental APIs for evaluating Snowpark dataframes with asynchronous queries:
  - Added keyword argument `block` to the following action APIs on Snowpark dataframes (which execute queries) to allow asynchronous evaluations:
    - `DataFrame.collect()`, `DataFrame.to_local_iterator()`, `DataFrame.to_pandas()`, `DataFrame.to_pandas_batches()`, `DataFrame.count()`, `DataFrame.first()`.
    - `DataFrameWriter.save_as_table()`, `DataFrameWriter.copy_into_location()`.
    - `Table.delete()`, `Table.update()`, `Table.merge()`.
  - Added method `DataFrame.collect_nowait()` to allow asynchronous evaluations.
  - Added class `AsyncJob` to retrieve results from asynchronously executed queries and check their status.
- Added support for `table_type` in `Session.write_pandas()`. You can now choose from these `table_type` options: `"temporary"`, `"temp"`, and `"transient"`.
- Added support for using Python structured data (`list`, `tuple` and `dict`) as literal values in Snowpark.
- Added keyword argument `execute_as` to `functions.sproc()` and `session.sproc.register()` to allow registering a stored procedure as a caller or owner.
- Added support for specifying a pre-configured file format when reading files from a stage in Snowflake.

### Improvements:

- Added support for displaying details of a Snowpark session.

### Bug Fixes:

- Fixed a bug in which `DataFrame.copy_into_table()` and `DataFrameWriter.save_as_table()` mistakenly created a new table if the table name is fully qualified, and the table already exists.

### Deprecations:

- Deprecated keyword argument `create_temp_table` in `Session.write_pandas()`.
- Deprecated invoking UDFs using arguments wrapped in a Python list or tuple. You can use variable-length arguments without a list or tuple.

### Dependency updates

- Updated ``snowflake-connector-python`` to 2.7.12.

## 0.9.0 (2022-08-30)

### New Features:

- Added support for displaying source code as comments in the generated scripts when registering UDFs.
  This feature is turned on by default. To turn it off, pass the new keyword argument `source_code_display` as `False` when calling `register()` or `@udf()`.
- Added support for calling table functions from `DataFrame.select()`, `DataFrame.with_column()` and `DataFrame.with_columns()` which now take parameters of type `table_function.TableFunctionCall` for columns.
- Added keyword argument `overwrite` to `session.write_pandas()` to allow overwriting contents of a Snowflake table with that of a Pandas DataFrame.
- Added keyword argument `column_order` to `df.write.save_as_table()` to specify the matching rules when inserting data into table in append mode.
- Added method `FileOperation.put_stream()` to upload local files to a stage via file stream.
- Added methods `TableFunctionCall.alias()` and `TableFunctionCall.as_()` to allow aliasing the names of columns that come from the output of table function joins.
- Added function `get_active_session()` in module `snowflake.snowpark.context` to get the current active Snowpark session.

### Bug Fixes:

- Fixed a bug in which batch insert should not raise an error when `statement_params` is not passed to the function.
- Fixed a bug in which column names should be quoted when `session.create_dataframe()` is called with dicts and a given schema.
- Fixed a bug in which creation of table should be skipped if the table already exists and is in append mode when calling `df.write.save_as_table()`.
- Fixed a bug in which third-party packages with underscores cannot be added when registering UDFs.

### Improvements:

- Improved function `function.uniform()` to infer the types of inputs `max_` and `min_` and cast the limits to `IntegerType` or `FloatType` correspondingly.

## 0.8.0 (2022-07-22)

### New Features:

- Added keyword only argument `statement_params` to the following methods to allow for specifying statement level parameters:
  - `collect`, `to_local_iterator`, `to_pandas`, `to_pandas_batches`,
    `count`, `copy_into_table`, `show`, `create_or_replace_view`, `create_or_replace_temp_view`, `first`, `cache_result`
    and `random_split` on class `snowflake.snowpark.Dateframe`.
  - `update`, `delete` and `merge` on class `snowflake.snowpark.Table`.
  - `save_as_table` and `copy_into_location` on class `snowflake.snowpark.DataFrameWriter`.
  - `approx_quantile`, `statement_params`, `cov` and `crosstab` on class `snowflake.snowpark.DataFrameStatFunctions`.
  - `register` and `register_from_file` on class `snowflake.snowpark.udf.UDFRegistration`.
  - `register` and `register_from_file` on class `snowflake.snowpark.udtf.UDTFRegistration`.
  - `register` and `register_from_file` on class `snowflake.snowpark.stored_procedure.StoredProcedureRegistration`.
  - `udf`, `udtf` and `sproc` in `snowflake.snowpark.functions`.
- Added support for `Column` as an input argument to `session.call()`.
- Added support for `table_type` in `df.write.save_as_table()`. You can now choose from these `table_type` options: `"temporary"`, `"temp"`, and `"transient"`.

### Improvements:

- Added validation of object name in `session.use_*` methods.
- Updated the query tag in SQL to escape it when it has special characters.
- Added a check to see if Anaconda terms are acknowledged when adding missing packages.

### Bug Fixes:

- Fixed the limited length of the string column in `session.create_dataframe()`.
- Fixed a bug in which `session.create_dataframe()` mistakenly converted 0 and `False` to `None` when the input data was only a list.
- Fixed a bug in which calling `session.create_dataframe()` using a large local dataset sometimes created a temp table twice.
- Aligned the definition of `function.trim()` with the SQL function definition.
- Fixed an issue where snowpark-python would hang when using the Python system-defined (built-in function) `sum` vs. the Snowpark `function.sum()`.

### Deprecations:

- Deprecated keyword argument `create_temp_table` in `df.write.save_as_table()`.

## 0.7.0 (2022-05-25)

### New Features:

- Added support for user-defined table functions (UDTFs).
  - Use function `snowflake.snowpark.functions.udtf()` to register a UDTF, or use it as a decorator to register the UDTF.
    - You can also use `Session.udtf.register()` to register a UDTF.
  - Use `Session.udtf.register_from_file()` to register a UDTF from a Python file.
- Updated APIs to query a table function, including both Snowflake built-in table functions and UDTFs.
  - Use function `snowflake.snowpark.functions.table_function()` to create a callable representing a table function and use it to call the table function in a query.
  - Alternatively, use function `snowflake.snowpark.functions.call_table_function()` to call a table function.
  - Added support for `over` clause that specifies `partition by` and `order by` when lateral joining a table function.
  - Updated `Session.table_function()` and `DataFrame.join_table_function()` to accept `TableFunctionCall` instances.

### Breaking Changes:

- When creating a function with `functions.udf()` and `functions.sproc()`, you can now specify an empty list for the `imports` or `packages` argument to indicate that no import or package is used for this UDF or stored procedure. Previously, specifying an empty list meant that the function would use session-level imports or packages.
- Improved the `__repr__` implementation of data types in `types.py`. The unused `type_name` property has been removed.
- Added a Snowpark-specific exception class for SQL errors. This replaces the previous `ProgrammingError` from the Python connector.

### Improvements:

- Added a lock to a UDF or UDTF when it is called for the first time per thread.
- Improved the error message for pickling errors that occurred during UDF creation.
- Included the query ID when logging the failed query.

### Bug Fixes:

- Fixed a bug in which non-integral data (such as timestamps) was occasionally converted to integer when calling `DataFrame.to_pandas()`.
- Fixed a bug in which `DataFrameReader.parquet()` failed to read a parquet file when its column contained spaces.
- Fixed a bug in which `DataFrame.copy_into_table()` failed when the dataframe is created by reading a file with inferred schemas.

### Deprecations

`Session.flatten()` and `DataFrame.flatten()`.

### Dependency Updates:

- Restricted the version of `cloudpickle` <= `2.0.0`.

## 0.6.0 (2022-04-27)

### New Features:

- Added support for vectorized UDFs with the input as a Pandas DataFrame or Pandas Series and the output as a Pandas Series. This improves the performance of UDFs in Snowpark.
- Added support for inferring the schema of a DataFrame by default when it is created by reading a Parquet, Avro, or ORC file in the stage.
- Added functions `current_session()`, `current_statement()`, `current_user()`, `current_version()`, `current_warehouse()`, `date_from_parts()`, `date_trunc()`, `dayname()`, `dayofmonth()`, `dayofweek()`, `dayofyear()`, `grouping()`, `grouping_id()`, `hour()`, `last_day()`, `minute()`, `next_day()`, `previous_day()`, `second()`, `month()`, `monthname()`, `quarter()`, `year()`, `current_database()`, `current_role()`, `current_schema()`, `current_schemas()`, `current_region()`, `current_avaliable_roles()`, `add_months()`, `any_value()`, `bitnot()`, `bitshiftleft()`, `bitshiftright()`, `convert_timezone()`, `uniform()`, `strtok_to_array()`, `sysdate()`, `time_from_parts()`,  `timestamp_from_parts()`, `timestamp_ltz_from_parts()`, `timestamp_ntz_from_parts()`, `timestamp_tz_from_parts()`, `weekofyear()`, `percentile_cont()` to `snowflake.snowflake.functions`.

### Breaking Changes:

- Expired deprecations:
  - Removed the following APIs that were deprecated in 0.4.0: `DataFrame.groupByGroupingSets()`, `DataFrame.naturalJoin()`, `DataFrame.joinTableFunction`, `DataFrame.withColumns()`, `Session.getImports()`, `Session.addImport()`, `Session.removeImport()`, `Session.clearImports()`, `Session.getSessionStage()`, `Session.getDefaultDatabase()`, `Session.getDefaultSchema()`, `Session.getCurrentDatabase()`, `Session.getCurrentSchema()`, `Session.getFullyQualifiedCurrentSchema()`.

### Improvements:

- Added support for creating an empty `DataFrame` with a specific schema using the `Session.create_dataframe()` method.
- Changed the logging level from `INFO` to `DEBUG` for several logs (e.g., the executed query) when evaluating a dataframe.
- Improved the error message when failing to create a UDF due to pickle errors.

### Bug Fixes:

- Removed pandas hard dependencies in the `Session.create_dataframe()` method.

### Dependency Updates:

- Added `typing-extension` as a new dependency with the version >= `4.1.0`.

## 0.5.0 (2022-03-22)

### New Features

- Added stored procedures API.
  - Added `Session.sproc` property and `sproc()` to `snowflake.snowpark.functions`, so you can register stored procedures.
  - Added `Session.call` to call stored procedures by name.
- Added `UDFRegistration.register_from_file()` to allow registering UDFs from Python source files or zip files directly.
- Added `UDFRegistration.describe()` to describe a UDF.
- Added `DataFrame.random_split()` to provide a way to randomly split a dataframe.
- Added functions `md5()`, `sha1()`, `sha2()`, `ascii()`, `initcap()`, `length()`, `lower()`, `lpad()`, `ltrim()`, `rpad()`, `rtrim()`, `repeat()`, `soundex()`, `regexp_count()`, `replace()`, `charindex()`, `collate()`, `collation()`, `insert()`, `left()`, `right()`, `endswith()` to `snowflake.snowpark.functions`.
- Allowed `call_udf()` to accept literal values.
- Provided a `distinct` keyword in `array_agg()`.

### Bug Fixes:

- Fixed an issue that caused `DataFrame.to_pandas()` to have a string column if `Column.cast(IntegerType())` was used.
- Fixed a bug in `DataFrame.describe()` when there is more than one string column.

## 0.4.0 (2022-02-15)

### New Features

- You can now specify which Anaconda packages to use when defining UDFs.
  - Added `add_packages()`, `get_packages()`, `clear_packages()`, and `remove_package()`, to class `Session`.
  - Added `add_requirements()` to `Session` so you can use a requirements file to specify which packages this session will use.
  - Added parameter `packages` to function `snowflake.snowpark.functions.udf()` and method `UserDefinedFunction.register()` to indicate UDF-level Anaconda package dependencies when creating a UDF.
  - Added parameter `imports` to `snowflake.snowpark.functions.udf()` and `UserDefinedFunction.register()` to specify UDF-level code imports.
- Added a parameter `session` to function `udf()` and `UserDefinedFunction.register()` so you can specify which session to use to create a UDF if you have multiple sessions.
- Added types `Geography` and `Variant` to `snowflake.snowpark.types` to be used as type hints for Geography and Variant data when defining a UDF.
- Added support for Geography geoJSON data.
- Added `Table`, a subclass of `DataFrame` for table operations:
  - Methods `update` and `delete` update and delete rows of a table in Snowflake.
  - Method `merge` merges data from a `DataFrame` to a `Table`.
  - Override method `DataFrame.sample()` with an additional parameter `seed`, which works on tables but not on view and sub-queries.
- Added `DataFrame.to_local_iterator()` and `DataFrame.to_pandas_batches()` to allow getting results from an iterator when the result set returned from the Snowflake database is too large.
- Added `DataFrame.cache_result()` for caching the operations performed on a `DataFrame` in a temporary table.
  Subsequent operations on the original `DataFrame` have no effect on the cached result `DataFrame`.
- Added property `DataFrame.queries` to get SQL queries that will be executed to evaluate the `DataFrame`.
- Added `Session.query_history()` as a context manager to track SQL queries executed on a session, including all SQL queries to evaluate `DataFrame`s created from a session. Both query ID and query text are recorded.
- You can now create a `Session` instance from an existing established `snowflake.connector.SnowflakeConnection`. Use parameter `connection` in `Session.builder.configs()`.
- Added `use_database()`, `use_schema()`, `use_warehouse()`, and `use_role()` to class `Session` to switch database/schema/warehouse/role after a session is created.
- Added `DataFrameWriter.copy_into_table()` to unload a `DataFrame` to stage files.
- Added `DataFrame.unpivot()`.
- Added `Column.within_group()` for sorting the rows by columns with some aggregation functions.
- Added functions `listagg()`, `mode()`, `div0()`, `acos()`, `asin()`, `atan()`, `atan2()`, `cos()`, `cosh()`, `sin()`, `sinh()`, `tan()`, `tanh()`, `degrees()`, `radians()`, `round()`, `trunc()`, and `factorial()` to `snowflake.snowflake.functions`.
- Added an optional argument `ignore_nulls` in function `lead()` and `lag()`.
- The `condition` parameter of function `when()` and `iff()` now accepts SQL expressions.

### Improvements

- All function and method names have been renamed to use the snake case naming style, which is more Pythonic. For convenience, some camel case names are kept as aliases to the snake case APIs. It is recommended to use the snake case APIs.
  - Deprecated these methods on class `Session` and replaced them with their snake case equivalents: `getImports()`, `addImports()`, `removeImport()`, `clearImports()`, `getSessionStage()`, `getDefaultSchema()`, `getDefaultSchema()`, `getCurrentDatabase()`, `getFullyQualifiedCurrentSchema()`.
  - Deprecated these methods on class `DataFrame` and replaced them with their snake case equivalents: `groupingByGroupingSets()`, `naturalJoin()`, `withColumns()`, `joinTableFunction()`.
- Property `DataFrame.columns` is now consistent with `DataFrame.schema.names` and the Snowflake database `Identifier Requirements`.
- `Column.__bool__()` now raises a `TypeError`. This will ban the use of logical operators `and`, `or`, `not` on `Column` object, for instance `col("a") > 1 and col("b") > 2` will raise the `TypeError`. Use `(col("a") > 1) & (col("b") > 2)` instead.
- Changed `PutResult` and `GetResult` to subclass `NamedTuple`.
- Fixed a bug which raised an error when the local path or stage location has a space or other special characters.
- Changed `DataFrame.describe()` so that non-numeric and non-string columns are ignored instead of raising an exception.

### Dependency updates

- Updated ``snowflake-connector-python`` to 2.7.4.

## 0.3.0 (2022-01-09)

### New Features

- Added `Column.isin()`, with an alias `Column.in_()`.
- Added `Column.try_cast()`, which is a special version of `cast()`. It tries to cast a string expression to other types and returns `null` if the cast is not possible.
- Added `Column.startswith()` and `Column.substr()` to process string columns.
- `Column.cast()` now also accepts a `str` value to indicate the cast type in addition to a `DataType` instance.
- Added `DataFrame.describe()` to summarize stats of a `DataFrame`.
- Added `DataFrame.explain()` to print the query plan of a `DataFrame`.
- `DataFrame.filter()` and `DataFrame.select_expr()` now accepts a sql expression.
- Added a new `bool` parameter `create_temp_table` to methods `DataFrame.saveAsTable()` and `Session.write_pandas()` to optionally create a temp table.
- Added `DataFrame.minus()` and `DataFrame.subtract()` as aliases to `DataFrame.except_()`.
- Added `regexp_replace()`, `concat()`, `concat_ws()`, `to_char()`, `current_timestamp()`, `current_date()`, `current_time()`, `months_between()`, `cast()`, `try_cast()`, `greatest()`, `least()`, and `hash()` to module `snowflake.snowpark.functions`.

### Bug Fixes

- Fixed an issue where `Session.createDataFrame(pandas_df)` and `Session.write_pandas(pandas_df)` raise an exception when the `Pandas DataFrame` has spaces in the column name.
- `DataFrame.copy_into_table()` sometimes prints an `error` level log entry while it actually works. It's fixed now.
- Fixed an API docs issue where some `DataFrame` APIs are missing from the docs.

### Dependency updates

- Update ``snowflake-connector-python`` to 2.7.2, which upgrades ``pyarrow`` dependency to 6.0.x. Refer to the [python connector 2.7.2 release notes](https://pypi.org/project/snowflake-connector-python/2.7.2/) for more details.

## 0.2.0 (2021-12-02)

### New Features

- Updated the `Session.createDataFrame()` method for creating a `DataFrame` from a Pandas DataFrame.
- Added the `Session.write_pandas()` method for writing a `Pandas DataFrame` to a table in Snowflake and getting a `Snowpark DataFrame` object back.
- Added new classes and methods for calling window functions.
- Added the new functions `cume_dist()`, to find the cumulative distribution of a value with regard to other values within a window partition,
  and `row_number()`, which returns a unique row number for each row within a window partition.
- Added functions for computing statistics for DataFrames in the `DataFrameStatFunctions` class.
- Added functions for handling missing values in a DataFrame in the `DataFrameNaFunctions` class.
- Added new methods `rollup()`, `cube()`, and `pivot()` to the `DataFrame` class.
- Added the `GroupingSets` class, which you can use with the DataFrame groupByGroupingSets method to perform a SQL GROUP BY GROUPING SETS.
- Added the new `FileOperation(session)`
  class that you can use to upload and download files to and from a stage.
- Added the `DataFrame.copy_into_table()`
  method for loading data from files in a stage into a table.
- In CASE expressions, the functions `when()` and `otherwise()`
  now accept Python types in addition to `Column` objects.
- When you register a UDF you can now optionally set the `replace` parameter to `True` to overwrite an existing UDF with the same name.

### Improvements

- UDFs are now compressed before they are uploaded to the server. This makes them about 10 times smaller, which can help
  when you are using large ML model files.
- When the size of a UDF is less than 8196 bytes, it will be uploaded as in-line code instead of uploaded to a stage.

### Bug Fixes

- Fixed an issue where the statement `df.select(when(col("a") == 1, 4).otherwise(col("a"))), [Row(4), Row(2), Row(3)]` raised an exception.
- Fixed an issue where `df.toPandas()` raised an exception when a DataFrame was created from large local data.

## 0.1.0 (2021-10-26)

Start of Private Preview<|MERGE_RESOLUTION|>--- conflicted
+++ resolved
@@ -7,12 +7,9 @@
 - Added support for new functions in `snowflake.snowpark.functions`:
   - `array_sort`
   - `sort_array`
-<<<<<<< HEAD
-- Added support for Python packages specified via `Session.add_requirements` or `Session.add_packages`, now usable even if packages are not present on the Snowflake Anaconda channel.
-=======
   - `array_min`
   - `array_max`
->>>>>>> 942285b1
+- Added support for Python packages specified via `Session.add_requirements` or `Session.add_packages`, now usable even if packages are not present on the Snowflake Anaconda channel.
 - Added support for async execution of multi-query dataframe containing binding variables.
 - Added support for renaming multiple columns in `DataFrame.rename`.
 
